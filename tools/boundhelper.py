import bpy

from ..sollumz_helper import is_sollum_type
from ..sollumz_properties import BoundType, PolygonType, SOLLUMZ_UI_NAMES
from ..ybn.collision_materials import create_collision_material_from_index
from ..tools.meshhelper import create_box, create_sphere, create_capsule, create_cylinder
from mathutils import Vector, Matrix


def create_bound_shape(type, aobj):
    pobj = create_mesh(type)

    # Constrain scale for bound polys
    if is_sollum_type(pobj, PolygonType) and type != PolygonType.BOX and type != PolygonType.TRIANGLE:
        constraint = pobj.constraints.new(type='LIMIT_SCALE')
        constraint.use_transform_limit = True
        # Why blender? So ugly
        constraint.use_min_x = True
        constraint.use_min_y = True
        constraint.use_min_z = True
        constraint.use_max_x = True
        constraint.use_max_y = True
        constraint.use_max_z = True
        constraint.min_x = 1
        constraint.min_y = 1
        constraint.min_z = 1
        constraint.max_x = 1
        constraint.max_y = 1
        constraint.max_z = 1

    if type == PolygonType.BOX:
        create_box(pobj.data)
    elif type == BoundType.BOX:
        pobj.bound_dimensions = Vector((1, 1, 1))
    elif type == BoundType.SPHERE or type == PolygonType.SPHERE:
        pobj.bound_radius = 1
    elif type == PolygonType.CAPSULE:
        pobj.bound_radius = 1
        pobj.bound_length = 1
    elif type == BoundType.CAPSULE:
        pobj.bound_radius = 1
        pobj.margin = 0.5
    elif type == BoundType.CYLINDER or type == PolygonType.CYLINDER:
        pobj.bound_length = 2
        pobj.bound_radius = 1
    elif type == BoundType.DISC:
        pobj.margin = 0.04
        pobj.bound_radius = 1

    if aobj:
        if aobj.sollum_type == BoundType.GEOMETRY or aobj.sollum_type == BoundType.GEOMETRYBVH or aobj.sollum_type == BoundType.COMPOSITE:
            pobj.parent = aobj

    return pobj


def create_bound(sollum_type=BoundType.COMPOSITE, aobj=None):

    empty = bpy.data.objects.new(SOLLUMZ_UI_NAMES[sollum_type], None)
    empty.empty_display_size = 0
    empty.sollum_type = sollum_type
    bpy.context.collection.objects.link(empty)
    bpy.context.view_layer.objects.active = bpy.data.objects[empty.name]

    if aobj:
        if aobj.sollum_type == BoundType.COMPOSITE:
            empty.parent = aobj

    return empty


def create_mesh(sollum_type):
    name = SOLLUMZ_UI_NAMES[sollum_type]
    mesh = bpy.data.meshes.new(name)
    obj = bpy.data.objects.new(name, mesh)
    obj.sollum_type = sollum_type
    obj.data.materials.append(create_collision_material_from_index(0))
    bpy.context.collection.objects.link(obj)

    return obj


def create_composite_from_selection(objs, use_name, multiple, bvhs):
    selected = objs

    parent = None
    if not multiple:
        parent = create_bound()

    for obj in selected:
        # set parents
        dobj = parent or create_bound()
        dmobj = create_bound(BoundType.GEOMETRYBVH) if bvhs else create_bound(
            BoundType.GEOMETRY)
        dmobj.parent = dobj

        if use_name:
            dobj.name = obj.name

        # set properties
        obj.sollum_type = PolygonType.TRIANGLE

        # add object to collection
        new_obj = bpy.data.objects.new(
            SOLLUMZ_UI_NAMES[PolygonType.TRIANGLE], obj.data.copy())

        # Remove materials
        if new_obj.type == 'MESH':
            new_obj.data.materials.clear()

<<<<<<< HEAD
        bpy.context.collection.objects.link(new_obj)
        new_obj.parent = dmobj
=======
        # add default collision mat
        new_obj.data.materials.append(create_collision_material_from_index(0))

        bpy.data.objects.remove(obj, do_unlink=True)
        bpy.context.collection.objects.link(new_obj)
>>>>>>> 38659e43
<|MERGE_RESOLUTION|>--- conflicted
+++ resolved
@@ -108,13 +108,5 @@
         if new_obj.type == 'MESH':
             new_obj.data.materials.clear()
 
-<<<<<<< HEAD
         bpy.context.collection.objects.link(new_obj)
-        new_obj.parent = dmobj
-=======
-        # add default collision mat
-        new_obj.data.materials.append(create_collision_material_from_index(0))
-
-        bpy.data.objects.remove(obj, do_unlink=True)
-        bpy.context.collection.objects.link(new_obj)
->>>>>>> 38659e43
+        new_obj.parent = dmobj