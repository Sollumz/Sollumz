import bpy
import os 
<<<<<<< HEAD
from .tools import meshgen as MeshGen
=======
from bpy.types import PropertyGroup, Panel, UIList, Operator
from bpy.props import CollectionProperty, PointerProperty, StringProperty, IntProperty, BoolProperty, FloatProperty
>>>>>>> 5f284921

class SollumzMainPanel(bpy.types.Panel):
    bl_label = "Sollumz"
    bl_idname = "SOLLUMZ_PT_MAIN_PANEL"
    bl_space_type = 'PROPERTIES'
    bl_region_type = 'WINDOW'
    bl_context = "scene"

    def draw(self, context):
        layout = self.layout

        object = context.active_object
                
        if(object == None):
            layout.label(text = "No objects in scene")            
        else:
            mainbox = layout.box()
            
            textbox = mainbox.box()
            textbox.prop(object, "name", text = "Object Name")

            subbox = mainbox.box() 
            subbox.props_enum(object, "sollumtype")
            
            box = mainbox.box()

            if(object.sollumtype == "Drawable"):
                row = box.row()
                box.prop(object, "drawble_distance_high")
                box.prop(object, "drawble_distance_medium")
                row = box.row()
                box.prop(object, "drawble_distance_low")
                box.prop(object, "drawble_distance_vlow")

            if(object.sollumtype == "Geometry"):
                box.prop(object, "level_of_detail")
                box.prop(object, "mask")   

            if(object.sollumtype == "Bound Geometry"):
                box.prop(object, "bounds_bvh")

            if(object.sollumtype == "Bound Capsule"):
                box.prop(object, "bounds_length")
                box.prop(object, "bounds_radius")

            if(object.sollumtype == "Bound Cylinder"):
                box.prop(object, "bounds_length")
                box.prop(object, "bounds_radius")

            if(object.sollumtype == "Bound Disc"):
                box.prop(object, "bounds_length")
                box.prop(object, "bounds_radius")

            if(object.sollumtype == "Bound Sphere"):
                box.prop(object, "bounds_radius")

        
        box = layout.box()
        box.label(text = "Tools") 
        
def param_name_to_title(pname):
    
    title = ""
    
    a = pname.split("_")
    b = a[0]
    glue = ' '
    c = ''.join(glue + x if x.isupper() else x for x in b).strip(glue).split(glue)
    d = ""
    for word in c:
        d += word
        d += " "
    title = d.title() #+ a[1].upper() dont add back the X, Y, Z, W
    
    return title

def bounds_update(self, context):
    if(self.sollumtype == "Bound Sphere"):
        MeshGen.BoundSphere(mesh=self.data, radius=self.bounds_radius)

    if(self.sollumtype == "Bound Cylinder"):
        MeshGen.BoundCylinder(mesh=self.data, radius=self.bounds_radius, length=self.bounds_length)

    if(self.sollumtype == "Bound Disc"):
        MeshGen.BoundDisc(mesh=self.data, radius=self.bounds_radius, length=self.bounds_length)

    if(self.sollumtype == "Bound Capsule"):
        MeshGen.BoundCapsule(mesh=self.data, radius=self.bounds_radius, length=self.bounds_length)

class SollumzMaterialPanel(bpy.types.Panel):
    bl_label = "Sollumz Material Panel"
    bl_idname = "Sollumz_PT_MAT_PANEL"
    bl_space_type = 'PROPERTIES'
    bl_region_type = 'WINDOW'
    bl_context = "material"
    
    shadername : bpy.props.StringProperty(default = "default.sps")
    
    def draw(self, context):
        layout = self.layout

        object = context.active_object        
        if(object == None):
            return
        mat = object.active_material  
        
        tbox = layout.box()
        tbox.label(text = "Tools")
        box = tbox.box()
        box.label(text = "Create Shader")
        row = box.row()  
        row.label(text = "Shader Type:")
        row.prop_menu_enum(object, "shadertype", text = object.shadertype)
        box.operator("sollum.createvshader").shadername = object.shadertype
        
        if(mat == None):
            return
        
        if(mat.sollumtype == "Blender"):
            box = tbox.box()
            row = box.row()
            row.label(text = "Convert To Shader")
            row.operator("sollum.converttov") 
        
        
        if(mat.sollumtype == "GTA"):
            
            box = layout.box()
            shader_box = box
            box.prop(mat, "name", text = "Shader")
            
            #layout.label(text = "Parameters")
            
            #box = layout.box()
            #box.label(text = "Parameters")
            
            mat_nodes = mat.node_tree.nodes
            
            image_nodes = []
            value_nodes = []
            
            for n in mat_nodes:
                if(isinstance(n, bpy.types.ShaderNodeTexImage)):
                    image_nodes.append(n)
                elif(isinstance(n, bpy.types.ShaderNodeValue)):
                    value_nodes.append(n)
                #else:
            
            for n in image_nodes:
                box = shader_box.box()
                box.label(text = n.name + " Texture")
                
                row = box.row()
                
                row.prop(n, "texture_name")
                if(n.image != None):
                    row.prop(n.image, "filepath", text= "Texture Path:")
                    #n.texture_name = os.path.basename(n.image.filepath)
                
                row.prop(n, "embedded")
                
                row = box.row()
                #row.prop(specnode, "type") #gims fault
                row.prop(n, "format_type")
                
                #row = box.row() #gims fault
                row.prop(n, "usage")
                
                uf_box = box.box()
                uf_box.label(text = "Usage Flags:")
                uf_row = uf_box.row()
                uf_row.prop(n, "not_half")
                uf_row.prop(n, "hd_split")
                uf_row.prop(n, "flag_full")
                uf_row.prop(n, "maps_half")
                uf_row = uf_box.row()
                uf_row.prop(n, "x2")
                uf_row.prop(n, "x4")
                uf_row.prop(n, "y4")
                uf_row.prop(n, "x8")
                uf_row = uf_box.row()
                uf_row.prop(n, "x16")
                uf_row.prop(n, "x32")
                uf_row.prop(n, "x64")
                uf_row.prop(n, "y64")
                uf_row = uf_box.row()
                uf_row.prop(n, "x128")
                uf_row.prop(n, "x256")
                uf_row.prop(n, "x512")
                uf_row.prop(n, "y512")
                uf_row = uf_box.row()
                uf_row.prop(n, "x1024")
                uf_row.prop(n, "y1024")
                uf_row.prop(n, "x2048")
                uf_row.prop(n, "y2048")
                uf_row = uf_box.row()
                uf_row.prop(n, "embeddedscriptrt")
                uf_row.prop(n, "unk19")
                uf_row.prop(n, "unk20")
                uf_row.prop(n, "unk21")
                uf_row = uf_box.row()
                uf_row.prop(n, "unk24")
                
                uf_box.prop(n, "extra_flags")
                
            prevname = ""
            #value_nodes.insert(1, value_nodes.pop(len(value_nodes) - 1)) #shift last item to second because params are messed up for some reason ? (fixed?)
            for n in value_nodes:
                if(n.name[:-2] not in prevname):
                    #new parameter
                    parambox = box.box()
                    parambox.label(text = param_name_to_title(n.name)) 
                      
                parambox.prop(n.outputs[0], "default_value", text = n.name[-1].upper())
                
                prevname = n.name 
<<<<<<< HEAD
            
        
        
        
            
#sollum properties
bpy.types.Scene.last_created_material = bpy.props.PointerProperty(type=bpy.types.Material)
bpy.types.Object.sollumtype = bpy.props.EnumProperty(
                                                        name = "Vtype", 
                                                        default = "None",
                                                        items = [
                                                                    ("None", "None", "None"),
                                                                    ("Fragment", "Fragment", "Fragment"),
                                                                    ("Drawable", "Drawable", "Drawable"), 
                                                                    ("Geometry", "Geometry", "Geometry"),
                                                                    ("Bound Composite", "Bound Composite", "Bound Composite"),
                                                                    ("Bound Box", "Bound Box", "Bound Box"),
                                                                    ("Bound Geometry", "Bound Geometry", "Bound Geometry"), 
                                                                    ("Bound Sphere", "Bound Sphere", "Bound Sphere"),
                                                                    ("Bound Capsule", "Bound Capsule", "Bound Capsule"),
                                                                    ("Bound Cylinder", "Bound Cylinder", "Bound Cylinder"),
                                                                    ("Bound Disc", "Bound Disc", "Bound Disc")])
                                                                    
bpy.types.Object.level_of_detail = bpy.props.EnumProperty(name = "Level Of Detail", items = [("High", "High", "High"), ("Medium", "Medium", "Medium"), ("Low", "Low", "Low"), ("Very Low", "Very Low", "Very Low")])
bpy.types.Object.mask = bpy.props.IntProperty(name = "Mask", default = 255)
bpy.types.Object.drawble_distance_high = bpy.props.FloatProperty(name = "Lod Distance High", default = 9998.0, min = 0, max = 100000)
bpy.types.Object.drawble_distance_medium = bpy.props.FloatProperty(name = "Lod Distance Medium", default = 9998.0, min = 0, max = 100000)
bpy.types.Object.drawble_distance_low = bpy.props.FloatProperty(name = "Lod Distance Low", default = 9998.0, min = 0, max = 100000)
bpy.types.Object.drawble_distance_vlow = bpy.props.FloatProperty(name = "Lod Distance vlow", default = 9998.0, min = 0, max = 100000)

bpy.types.Object.bounds_length = bpy.props.FloatProperty(name="Length", default=1, min=0, max=100, update=bounds_update)
bpy.types.Object.bounds_radius = bpy.props.FloatProperty(name="Radius", default=1, min=0, max=100, update=bounds_update)
bpy.types.Object.bounds_rings = bpy.props.IntProperty(name="Rings", default=6, min=1, max=100, update=bounds_update)
bpy.types.Object.bounds_segments = bpy.props.IntProperty(name="Segments", default=12, min=3, max=100, update=bounds_update)
bpy.types.Object.bounds_bvh = bpy.props.BoolProperty(name="BVH (Bounding volume hierarchy)", default=False, update=bounds_update)

bpy.types.Object.shadertype = bpy.props.EnumProperty(
                                                        name = "Shader Type", 
                                                        default = "default.sps",
                                                        items = [
                                                                    ("blend_2lyr.sps", "blend_2lyr.sps", "blend_2lyr.sps"), 
                                                                    ("cable.sps", "cable.sps", "cable.sps"), 
                                                                    ("cloth_default.sps", "cloth_default.sps", "cloth_default.sps"), 
                                                                    ("cloth_normal_spec.sps", "cloth_normal_spec.sps", "cloth_normal_spec.sps"), 
                                                                    ("cloth_normal_spec_alpha.sps", "cloth_normal_spec_alpha.sps", "cloth_normal_spec_alpha.sps"), 
                                                                    ("cloth_normal_spec_cutout.sps", "cloth_normal_spec_cutout.sps", "cloth_normal_spec_cutout.sps"), 
                                                                    ("cloth_normal_spec_tnt.sps", "cloth_normal_spec_tnt.sps", "cloth_normal_spec_tnt.sps"), 
                                                                    ("cloth_spec_alpha.sps", "cloth_spec_alpha.sps", "cloth_spec_alpha.sps"), 
                                                                    ("cloth_spec_cutout.sps", "cloth_spec_cutout.sps", "cloth_spec_cutout.sps"), 
                                                                    ("clouds_altitude.sps", "clouds_altitude.sps", "clouds_altitude.sps"), 
                                                                    ("clouds_anim.sps", "clouds_anim.sps", "clouds_anim.sps"), 
                                                                    ("clouds_animsoft.sps", "clouds_animsoft.sps", "clouds_animsoft.sps"), 
                                                                    ("clouds_fast.sps", "clouds_fast.sps", "clouds_fast.sps"), 
                                                                    ("clouds_fog.sps", "clouds_fog.sps", "clouds_fog.sps"), 
                                                                    ("clouds_soft.sps", "clouds_soft.sps", "clouds_soft.sps"), 
                                                                    ("cpv_only.sps", "cpv_only.sps", "cpv_only.sps"), 
                                                                    ("cutout_fence.sps", "cutout_fence.sps", "cutout_fence.sps"), 
                                                                    ("cutout_fence_normal.sps", "cutout_fence_normal.sps", "cutout_fence_normal.sps"), 
                                                                    ("cutout_hard.sps", "cutout_hard.sps", "cutout_hard.sps"), 
                                                                    ("decal.sps", "decal.sps", "decal.sps"), 
                                                                    ("decal_amb_only.sps", "decal_amb_only.sps", "decal_amb_only.sps"), 
                                                                    ("decal_diff_only_um.sps", "decal_diff_only_um.sps", "decal_diff_only_um.sps"), 
                                                                    ("decal_dirt.sps", "decal_dirt.sps", "decal_dirt.sps"), 
                                                                    ("decal_emissivenight_only.sps", "decal_emissivenight_only.sps", "decal_emissivenight_only.sps"), 
                                                                    ("decal_emissive_only.sps", "decal_emissive_only.sps", "decal_emissive_only.sps"), 
                                                                    ("decal_glue.sps", "decal_glue.sps", "decal_glue.sps"), 
                                                                    ("decal_normal_only.sps", "decal_normal_only.sps", "decal_normal_only.sps"), 
                                                                    ("decal_shadow_only.sps", "decal_shadow_only.sps", "decal_shadow_only.sps"), 
                                                                    ("decal_spec_only.sps", "decal_spec_only.sps", "decal_spec_only.sps"), 
                                                                    ("decal_tnt.sps", "decal_tnt.sps", "decal_tnt.sps"), 
                                                                    ("custom_default.sps", "custom_default.sps", "custom_default.sps"), 
                                                                    ("default.sps", "default.sps", "default.sps"), 
                                                                    ("default_noedge.sps", "default_noedge.sps", "default_noedge.sps"), 
                                                                    ("gta_default.sps", "gta_default.sps", "gta_default.sps"), 
                                                                    ("alpha.sps", "alpha.sps", "alpha.sps"), 
                                                                    ("cutout.sps", "cutout.sps", "cutout.sps"), 
                                                                    ("default_detail.sps", "default_detail.sps", "default_detail.sps"), 
                                                                    ("default_spec.sps", "default_spec.sps", "default_spec.sps"), 
                                                                    ("spec_const.sps", "spec_const.sps", "spec_const.sps"), 
                                                                    ("default_terrain_wet.sps", "default_terrain_wet.sps", "default_terrain_wet.sps"), 
                                                                    ("default_tnt.sps", "default_tnt.sps", "default_tnt.sps"), 
                                                                    ("cutout_tnt.sps", "cutout_tnt.sps", "cutout_tnt.sps"), 
                                                                    ("default_um.sps", "default_um.sps", "default_um.sps"), 
                                                                    ("cutout_um.sps", "cutout_um.sps", "cutout_um.sps"), 
                                                                    ("distance_map.sps", "distance_map.sps", "distance_map.sps"), 
                                                                    ("emissive.sps", "emissive.sps", "emissive.sps"), 
                                                                    ("emissive_alpha.sps", "emissive_alpha.sps", "emissive_alpha.sps"), 
                                                                    ("emissivenight.sps", "emissivenight.sps", "emissivenight.sps"), 
                                                                    ("emissivenight_alpha.sps", "emissivenight_alpha.sps", "emissivenight_alpha.sps"), 
                                                                    ("emissivenight_geomnightonly.sps", "emissivenight_geomnightonly.sps", "emissivenight_geomnightonly.sps"), 
                                                                    ("emissivestrong.sps", "emissivestrong.sps", "emissivestrong.sps"), 
                                                                    ("emissivestrong_alpha.sps", "emissivestrong_alpha.sps", "emissivestrong_alpha.sps"), 
                                                                    ("emissive_additive_alpha.sps", "emissive_additive_alpha.sps", "emissive_additive_alpha.sps"), 
                                                                    ("emissive_additive_uv_alpha.sps", "emissive_additive_uv_alpha.sps", "emissive_additive_uv_alpha.sps"), 
                                                                    ("emissive_clip.sps", "emissive_clip.sps", "emissive_clip.sps"), 
                                                                    ("emissive_speclum.sps", "emissive_speclum.sps", "emissive_speclum.sps"), 
                                                                    ("emissive_tnt.sps", "emissive_tnt.sps", "emissive_tnt.sps"), 
                                                                    ("emissive_alpha_tnt.sps", "emissive_alpha_tnt.sps", "emissive_alpha_tnt.sps"), 
                                                                    ("glass.sps", "glass.sps", "glass.sps"), 
                                                                    ("glass_breakable.sps", "glass_breakable.sps", "glass_breakable.sps"), 
                                                                    ("glass_breakable_screendooralpha.sps", "glass_breakable_screendooralpha.sps", "glass_breakable_screendooralpha.sps"), 
                                                                    ("glass_displacement.sps", "glass_displacement.sps", "glass_displacement.sps"), 
                                                                    ("glass_emissive.sps", "glass_emissive.sps", "glass_emissive.sps"), 
                                                                    ("glass_emissive_alpha.sps", "glass_emissive_alpha.sps", "glass_emissive_alpha.sps"), 
                                                                    ("glass_emissivenight.sps", "glass_emissivenight.sps", "glass_emissivenight.sps"), 
                                                                    ("glass_emissivenight_alpha.sps", "glass_emissivenight_alpha.sps", "glass_emissivenight_alpha.sps"), 
                                                                    ("glass_env.sps", "glass_env.sps", "glass_env.sps"), 
                                                                    ("glass_normal_spec_reflect.sps", "glass_normal_spec_reflect.sps", "glass_normal_spec_reflect.sps"), 
                                                                    ("glass_pv.sps", "glass_pv.sps", "glass_pv.sps"), 
                                                                    ("glass_pv_env.sps", "glass_pv_env.sps", "glass_pv_env.sps"), 
                                                                    ("glass_reflect.sps", "glass_reflect.sps", "glass_reflect.sps"), 
                                                                    ("glass_spec.sps", "glass_spec.sps", "glass_spec.sps"), 
                                                                    ("grass.sps", "grass.sps", "grass.sps"), 
                                                                    ("grass_batch.sps", "grass_batch.sps", "grass_batch.sps"), 
                                                                    ("grass_fur.sps", "grass_fur.sps", "grass_fur.sps"), 
                                                                    ("grass_fur_mask.sps", "grass_fur_mask.sps", "grass_fur_mask.sps"), 
                                                                    ("minimap.sps", "minimap.sps", "minimap.sps"), 
                                                                    ("mirror_crack.sps", "mirror_crack.sps", "mirror_crack.sps"), 
                                                                    ("mirror_decal.sps", "mirror_decal.sps", "mirror_decal.sps"), 
                                                                    ("mirror_default.sps", "mirror_default.sps", "mirror_default.sps"), 
                                                                    ("gta_normal.sps", "gta_normal.sps", "gta_normal.sps"), 
                                                                    ("normal.sps", "normal.sps", "normal.sps"), 
                                                                    ("normal_alpha.sps", "normal_alpha.sps", "normal_alpha.sps"), 
                                                                    ("water_decal.sps", "water_decal.sps", "water_decal.sps"), 
                                                                    ("normal_cutout.sps", "normal_cutout.sps", "normal_cutout.sps"), 
                                                                    ("normal_screendooralpha.sps", "normal_screendooralpha.sps", "normal_screendooralpha.sps"), 
                                                                    ("normal_cubemap_reflect.sps", "normal_cubemap_reflect.sps", "normal_cubemap_reflect.sps"), 
                                                                    ("normal_decal.sps", "normal_decal.sps", "normal_decal.sps"), 
                                                                    ("normal_decal_pxm.sps", "normal_decal_pxm.sps", "normal_decal_pxm.sps"), 
                                                                    ("normal_decal_pxm_tnt.sps", "normal_decal_pxm_tnt.sps", "normal_decal_pxm_tnt.sps"), 
                                                                    ("normal_decal_tnt.sps", "normal_decal_tnt.sps", "normal_decal_tnt.sps"), 
                                                                    ("normal_detail.sps", "normal_detail.sps", "normal_detail.sps"), 
                                                                    ("normal_detail_dpm.sps", "normal_detail_dpm.sps", "normal_detail_dpm.sps"), 
                                                                    ("normal_diffspec.sps", "normal_diffspec.sps", "normal_diffspec.sps"), 
                                                                    ("normal_diffspec_detail.sps", "normal_diffspec_detail.sps", "normal_diffspec_detail.sps"), 
                                                                    ("normal_diffspec_detail_dpm.sps", "normal_diffspec_detail_dpm.sps", "normal_diffspec_detail_dpm.sps"), 
                                                                    ("normal_diffspec_detail_dpm_tnt.sps", "normal_diffspec_detail_dpm_tnt.sps", "normal_diffspec_detail_dpm_tnt.sps"), 
                                                                    ("normal_diffspec_detail_tnt.sps", "normal_diffspec_detail_tnt.sps", "normal_diffspec_detail_tnt.sps"), 
                                                                    ("normal_diffspec_tnt.sps", "normal_diffspec_tnt.sps", "normal_diffspec_tnt.sps"), 
                                                                    ("normal_pxm.sps", "normal_pxm.sps", "normal_pxm.sps"), 
                                                                    ("normal_pxm_tnt.sps", "normal_pxm_tnt.sps", "normal_pxm_tnt.sps"), 
                                                                    ("normal_tnt_pxm.sps", "normal_tnt_pxm.sps", "normal_tnt_pxm.sps"), 
                                                                    ("normal_reflect.sps", "normal_reflect.sps", "normal_reflect.sps"), 
                                                                    ("normal_reflect_alpha.sps", "normal_reflect_alpha.sps", "normal_reflect_alpha.sps"), 
                                                                    ("normal_reflect_screendooralpha.sps", "normal_reflect_screendooralpha.sps", "normal_reflect_screendooralpha.sps"), 
                                                                    ("normal_reflect_decal.sps", "normal_reflect_decal.sps", "normal_reflect_decal.sps"), 
                                                                    ("normal_spec.sps", "normal_spec.sps", "normal_spec.sps"), 
                                                                    ("normal_spec_alpha.sps", "normal_spec_alpha.sps", "normal_spec_alpha.sps"), 
                                                                    ("normal_spec_cutout.sps", "normal_spec_cutout.sps", "normal_spec_cutout.sps"), 
                                                                    ("normal_spec_screendooralpha.sps", "normal_spec_screendooralpha.sps", "normal_spec_screendooralpha.sps"), 
                                                                    ("normal_spec_batch.sps", "normal_spec_batch.sps", "normal_spec_batch.sps"), 
                                                                    ("normal_spec_cubemap_reflect.sps", "normal_spec_cubemap_reflect.sps", "normal_spec_cubemap_reflect.sps"), 
                                                                    ("normal_spec_decal.sps", "normal_spec_decal.sps", "normal_spec_decal.sps"), 
                                                                    ("normal_spec_decal_detail.sps", "normal_spec_decal_detail.sps", "normal_spec_decal_detail.sps"), 
                                                                    ("normal_spec_decal_nopuddle.sps", "normal_spec_decal_nopuddle.sps", "normal_spec_decal_nopuddle.sps"), 
                                                                    ("normal_spec_decal_pxm.sps", "normal_spec_decal_pxm.sps", "normal_spec_decal_pxm.sps"), 
                                                                    ("normal_spec_decal_tnt.sps", "normal_spec_decal_tnt.sps", "normal_spec_decal_tnt.sps"), 
                                                                    ("normal_spec_detail.sps", "normal_spec_detail.sps", "normal_spec_detail.sps"), 
                                                                    ("normal_spec_detail_dpm.sps", "normal_spec_detail_dpm.sps", "normal_spec_detail_dpm.sps"), 
                                                                    ("normal_spec_detail_dpm_tnt.sps", "normal_spec_detail_dpm_tnt.sps", "normal_spec_detail_dpm_tnt.sps"), 
                                                                    ("normal_spec_detail_dpm_vertdecal_tnt.sps", "normal_spec_detail_dpm_vertdecal_tnt.sps", "normal_spec_detail_dpm_vertdecal_tnt.sps"), 
                                                                    ("normal_spec_detail_tnt.sps", "normal_spec_detail_tnt.sps", "normal_spec_detail_tnt.sps"), 
                                                                    ("normal_spec_dpm.sps", "normal_spec_dpm.sps", "normal_spec_dpm.sps"), 
                                                                    ("normal_spec_emissive.sps", "normal_spec_emissive.sps", "normal_spec_emissive.sps"), 
                                                                    ("normal_spec_pxm.sps", "normal_spec_pxm.sps", "normal_spec_pxm.sps"), 
                                                                    ("normal_spec_pxm_tnt.sps", "normal_spec_pxm_tnt.sps", "normal_spec_pxm_tnt.sps"), 
                                                                    ("normal_spec_tnt_pxm.sps", "normal_spec_tnt_pxm.sps", "normal_spec_tnt_pxm.sps"), 
                                                                    ("normal_spec_reflect.sps", "normal_spec_reflect.sps", "normal_spec_reflect.sps"), 
                                                                    ("normal_spec_reflect_alpha.sps", "normal_spec_reflect_alpha.sps", "normal_spec_reflect_alpha.sps"), 
                                                                    ("normal_spec_reflect_decal.sps", "normal_spec_reflect_decal.sps", "normal_spec_reflect_decal.sps"), 
                                                                    ("normal_spec_reflect_emissivenight.sps", "normal_spec_reflect_emissivenight.sps", "normal_spec_reflect_emissivenight.sps"), 
                                                                    ("normal_spec_reflect_emissivenight_alpha.sps", "normal_spec_reflect_emissivenight_alpha.sps", "normal_spec_reflect_emissivenight_alpha.sps"), 
                                                                    ("normal_spec_tnt.sps", "normal_spec_tnt.sps", "normal_spec_tnt.sps"), 
                                                                    ("normal_spec_cutout_tnt.sps", "normal_spec_cutout_tnt.sps", "normal_spec_cutout_tnt.sps"), 
                                                                    ("normal_spec_um.sps", "normal_spec_um.sps", "normal_spec_um.sps"), 
                                                                    ("normal_spec_wrinkle.sps", "normal_spec_wrinkle.sps", "normal_spec_wrinkle.sps"), 
                                                                    ("normal_terrain_wet.sps", "normal_terrain_wet.sps", "normal_terrain_wet.sps"), 
                                                                    ("normal_tnt.sps", "normal_tnt.sps", "normal_tnt.sps"), 
                                                                    ("normal_tnt_alpha.sps", "normal_tnt_alpha.sps", "normal_tnt_alpha.sps"), 
                                                                    ("normal_cutout_tnt.sps", "normal_cutout_tnt.sps", "normal_cutout_tnt.sps"), 
                                                                    ("normal_um.sps", "normal_um.sps", "normal_um.sps"), 
                                                                    ("normal_cutout_um.sps", "normal_cutout_um.sps", "normal_cutout_um.sps"), 
                                                                    ("normal_um_tnt.sps", "normal_um_tnt.sps", "normal_um_tnt.sps"), 
                                                                    ("parallax.sps", "parallax.sps", "parallax.sps"), 
                                                                    ("parallax_specmap.sps", "parallax_specmap.sps", "parallax_specmap.sps"), 
                                                                    ("ped.sps", "ped.sps", "ped.sps"), 
                                                                    ("ped_alpha.sps", "ped_alpha.sps", "ped_alpha.sps"), 
                                                                    ("ped_cloth.sps", "ped_cloth.sps", "ped_cloth.sps"), 
                                                                    ("ped_cloth_enveff.sps", "ped_cloth_enveff.sps", "ped_cloth_enveff.sps"), 
                                                                    ("ped_decal.sps", "ped_decal.sps", "ped_decal.sps"), 
                                                                    ("ped_decal_decoration.sps", "ped_decal_decoration.sps", "ped_decal_decoration.sps"), 
                                                                    ("ped_decal_expensive.sps", "ped_decal_expensive.sps", "ped_decal_expensive.sps"), 
                                                                    ("ped_decal_nodiff.sps", "ped_decal_nodiff.sps", "ped_decal_nodiff.sps"), 
                                                                    ("ped_default.sps", "ped_default.sps", "ped_default.sps"), 
                                                                    ("ped_default_cutout.sps", "ped_default_cutout.sps", "ped_default_cutout.sps"), 
                                                                    ("ped_default_cloth.sps", "ped_default_cloth.sps", "ped_default_cloth.sps"), 
                                                                    ("ped_default_enveff.sps", "ped_default_enveff.sps", "ped_default_enveff.sps"), 
                                                                    ("ped_default_mp.sps", "ped_default_mp.sps", "ped_default_mp.sps"), 
                                                                    ("ped_default_palette.sps", "ped_default_palette.sps", "ped_default_palette.sps"), 
                                                                    ("ped_emissive.sps", "ped_emissive.sps", "ped_emissive.sps"), 
                                                                    ("ped_enveff.sps", "ped_enveff.sps", "ped_enveff.sps"), 
                                                                    ("ped_fur.sps", "ped_fur.sps", "ped_fur.sps"), 
                                                                    ("ped_hair_cutout_alpha.sps", "ped_hair_cutout_alpha.sps", "ped_hair_cutout_alpha.sps"), 
                                                                    ("ped_hair_spiked.sps", "ped_hair_spiked.sps", "ped_hair_spiked.sps"), 
                                                                    ("ped_nopeddamagedecals.sps", "ped_nopeddamagedecals.sps", "ped_nopeddamagedecals.sps"), 
                                                                    ("ped_palette.sps", "ped_palette.sps", "ped_palette.sps"), 
                                                                    ("ped_wrinkle.sps", "ped_wrinkle.sps", "ped_wrinkle.sps"), 
                                                                    ("ped_wrinkle_cloth.sps", "ped_wrinkle_cloth.sps", "ped_wrinkle_cloth.sps"), 
                                                                    ("ped_wrinkle_cloth_enveff.sps", "ped_wrinkle_cloth_enveff.sps", "ped_wrinkle_cloth_enveff.sps"), 
                                                                    ("ped_wrinkle_cs.sps", "ped_wrinkle_cs.sps", "ped_wrinkle_cs.sps"), 
                                                                    ("ped_wrinkle_enveff.sps", "ped_wrinkle_enveff.sps", "ped_wrinkle_enveff.sps"), 
                                                                    ("ptfx_model.sps", "ptfx_model.sps", "ptfx_model.sps"), 
                                                                    ("gta_radar.sps", "gta_radar.sps", "gta_radar.sps"), 
                                                                    ("radar.sps", "radar.sps", "radar.sps"), 
                                                                    ("reflect.sps", "reflect.sps", "reflect.sps"), 
                                                                    ("gta_reflect_alpha.sps", "gta_reflect_alpha.sps", "gta_reflect_alpha.sps"), 
                                                                    ("reflect_alpha.sps", "reflect_alpha.sps", "reflect_alpha.sps"), 
                                                                    ("reflect_decal.sps", "reflect_decal.sps", "reflect_decal.sps"), 
                                                                    ("sky_system.sps", "sky_system.sps", "sky_system.sps"), 
                                                                    ("gta_spec.sps", "gta_spec.sps", "gta_spec.sps"), 
                                                                    ("spec.sps", "spec.sps", "spec.sps"), 
                                                                    ("spec_alpha.sps", "spec_alpha.sps", "spec_alpha.sps"), 
                                                                    ("spec_screendooralpha.sps", "spec_screendooralpha.sps", "spec_screendooralpha.sps"), 
                                                                    ("spec_decal.sps", "spec_decal.sps", "spec_decal.sps"), 
                                                                    ("spec_reflect.sps", "spec_reflect.sps", "spec_reflect.sps"), 
                                                                    ("spec_reflect_alpha.sps", "spec_reflect_alpha.sps", "spec_reflect_alpha.sps"), 
                                                                    ("spec_reflect_decal.sps", "spec_reflect_decal.sps", "spec_reflect_decal.sps"), 
                                                                    ("spec_tnt.sps", "spec_tnt.sps", "spec_tnt.sps"), 
                                                                    ("cutout_spec_tnt.sps", "cutout_spec_tnt.sps", "cutout_spec_tnt.sps"), 
                                                                    ("spec_twiddle_tnt.sps", "spec_twiddle_tnt.sps", "spec_twiddle_tnt.sps"), 
                                                                    ("terrain_cb_4lyr.sps", "terrain_cb_4lyr.sps", "terrain_cb_4lyr.sps"), 
                                                                    ("terrain_cb_4lyr_2tex.sps", "terrain_cb_4lyr_2tex.sps", "terrain_cb_4lyr_2tex.sps"), 
                                                                    ("terrain_cb_w_4lyr.sps", "terrain_cb_w_4lyr.sps", "terrain_cb_w_4lyr.sps"), 
                                                                    ("terrain_cb_w_4lyr_2tex.sps", "terrain_cb_w_4lyr_2tex.sps", "terrain_cb_w_4lyr_2tex.sps"), 
                                                                    ("terrain_cb_w_4lyr_2tex_blend.sps", "terrain_cb_w_4lyr_2tex_blend.sps", "terrain_cb_w_4lyr_2tex_blend.sps"), 
                                                                    ("terrain_cb_w_4lyr_2tex_blend_lod.sps", "terrain_cb_w_4lyr_2tex_blend_lod.sps", "terrain_cb_w_4lyr_2tex_blend_lod.sps"), 
                                                                    ("terrain_cb_w_4lyr_2tex_blend_pxm.sps", "terrain_cb_w_4lyr_2tex_blend_pxm.sps", "terrain_cb_w_4lyr_2tex_blend_pxm.sps"), 
                                                                    ("terrain_cb_w_4lyr_2tex_blend_pxm_spm.sps", "terrain_cb_w_4lyr_2tex_blend_pxm_spm.sps", "terrain_cb_w_4lyr_2tex_blend_pxm_spm.sps"), 
                                                                    ("terrain_cb_w_4lyr_2tex_pxm.sps", "terrain_cb_w_4lyr_2tex_pxm.sps", "terrain_cb_w_4lyr_2tex_pxm.sps"), 
                                                                    ("terrain_cb_w_4lyr_cm.sps", "terrain_cb_w_4lyr_cm.sps", "terrain_cb_w_4lyr_cm.sps"), 
                                                                    ("terrain_cb_w_4lyr_cm_pxm.sps", "terrain_cb_w_4lyr_cm_pxm.sps", "terrain_cb_w_4lyr_cm_pxm.sps"), 
                                                                    ("terrain_cb_w_4lyr_cm_pxm_tnt.sps", "terrain_cb_w_4lyr_cm_pxm_tnt.sps", "terrain_cb_w_4lyr_cm_pxm_tnt.sps"), 
                                                                    ("terrain_cb_w_4lyr_cm_tnt.sps", "terrain_cb_w_4lyr_cm_tnt.sps", "terrain_cb_w_4lyr_cm_tnt.sps"), 
                                                                    ("terrain_cb_w_4lyr_lod.sps", "terrain_cb_w_4lyr_lod.sps", "terrain_cb_w_4lyr_lod.sps"), 
                                                                    ("terrain_cb_w_4lyr_pxm.sps", "terrain_cb_w_4lyr_pxm.sps", "terrain_cb_w_4lyr_pxm.sps"), 
                                                                    ("terrain_cb_w_4lyr_pxm_spm.sps", "terrain_cb_w_4lyr_pxm_spm.sps", "terrain_cb_w_4lyr_pxm_spm.sps"), 
                                                                    ("terrain_cb_w_4lyr_spec.sps", "terrain_cb_w_4lyr_spec.sps", "terrain_cb_w_4lyr_spec.sps"), 
                                                                    ("terrain_cb_w_4lyr_spec_int.sps", "terrain_cb_w_4lyr_spec_int.sps", "terrain_cb_w_4lyr_spec_int.sps"), 
                                                                    ("terrain_cb_w_4lyr_spec_int_pxm.sps", "terrain_cb_w_4lyr_spec_int_pxm.sps", "terrain_cb_w_4lyr_spec_int_pxm.sps"), 
                                                                    ("terrain_cb_w_4lyr_spec_pxm.sps", "terrain_cb_w_4lyr_spec_pxm.sps", "terrain_cb_w_4lyr_spec_pxm.sps"), 
                                                                    ("trees.sps", "trees.sps", "trees.sps"), 
                                                                    ("trees_lod.sps", "trees_lod.sps", "trees_lod.sps"), 
                                                                    ("trees_lod2.sps", "trees_lod2.sps", "trees_lod2.sps"), 
                                                                    ("trees_lod_tnt.sps", "trees_lod_tnt.sps", "trees_lod_tnt.sps"), 
                                                                    ("trees_normal.sps", "trees_normal.sps", "trees_normal.sps"), 
                                                                    ("trees_normal_diffspec.sps", "trees_normal_diffspec.sps", "trees_normal_diffspec.sps"), 
                                                                    ("trees_normal_diffspec_tnt.sps", "trees_normal_diffspec_tnt.sps", "trees_normal_diffspec_tnt.sps"), 
                                                                    ("trees_normal_spec.sps", "trees_normal_spec.sps", "trees_normal_spec.sps"), 
                                                                    ("trees_normal_spec_tnt.sps", "trees_normal_spec_tnt.sps", "trees_normal_spec_tnt.sps"), 
                                                                    ("trees_shadow_proxy.sps", "trees_shadow_proxy.sps", "trees_shadow_proxy.sps"), 
                                                                    ("trees_tnt.sps", "trees_tnt.sps", "trees_tnt.sps"), 
                                                                    ("vehicle_badges.sps", "vehicle_badges.sps", "vehicle_badges.sps"), 
                                                                    ("vehicle_basic.sps", "vehicle_basic.sps", "vehicle_basic.sps"), 
                                                                    ("vehicle_blurredrotor.sps", "vehicle_blurredrotor.sps", "vehicle_blurredrotor.sps"), 
                                                                    ("vehicle_blurredrotor_emissive.sps", "vehicle_blurredrotor_emissive.sps", "vehicle_blurredrotor_emissive.sps"), 
                                                                    ("vehicle_cloth.sps", "vehicle_cloth.sps", "vehicle_cloth.sps"), 
                                                                    ("vehicle_cloth2.sps", "vehicle_cloth2.sps", "vehicle_cloth2.sps"), 
                                                                    ("vehicle_cutout.sps", "vehicle_cutout.sps", "vehicle_cutout.sps"), 
                                                                    ("vehicle_dash_emissive.sps", "vehicle_dash_emissive.sps", "vehicle_dash_emissive.sps"), 
                                                                    ("vehicle_dash_emissive_opaque.sps", "vehicle_dash_emissive_opaque.sps", "vehicle_dash_emissive_opaque.sps"), 
                                                                    ("vehicle_decal.sps", "vehicle_decal.sps", "vehicle_decal.sps"), 
                                                                    ("vehicle_decal2.sps", "vehicle_decal2.sps", "vehicle_decal2.sps"), 
                                                                    ("vehicle_detail.sps", "vehicle_detail.sps", "vehicle_detail.sps"), 
                                                                    ("vehicle_detail2.sps", "vehicle_detail2.sps", "vehicle_detail2.sps"), 
                                                                    ("vehicle_emissive_alpha.sps", "vehicle_emissive_alpha.sps", "vehicle_emissive_alpha.sps"), 
                                                                    ("vehicle_emissive_opaque.sps", "vehicle_emissive_opaque.sps", "vehicle_emissive_opaque.sps"), 
                                                                    ("vehicle_generic.sps", "vehicle_generic.sps", "vehicle_generic.sps"), 
                                                                    ("vehicle_interior.sps", "vehicle_interior.sps", "vehicle_interior.sps"), 
                                                                    ("vehicle_interior2.sps", "vehicle_interior2.sps", "vehicle_interior2.sps"), 
                                                                    ("vehicle_licenseplate.sps", "vehicle_licenseplate.sps", "vehicle_licenseplate.sps"), 
                                                                    ("vehicle_lightsemissive.sps", "vehicle_lightsemissive.sps", "vehicle_lightsemissive.sps"), 
                                                                    ("vehicle_mesh.sps", "vehicle_mesh.sps", "vehicle_mesh.sps"), 
                                                                    ("vehicle_mesh2_enveff.sps", "vehicle_mesh2_enveff.sps", "vehicle_mesh2_enveff.sps"), 
                                                                    ("vehicle_mesh_enveff.sps", "vehicle_mesh_enveff.sps", "vehicle_mesh_enveff.sps"), 
                                                                    ("vehicle_paint1.sps", "vehicle_paint1.sps", "vehicle_paint1.sps"), 
                                                                    ("vehicle_nosplash.sps", "vehicle_nosplash.sps", "vehicle_nosplash.sps"), 
                                                                    ("vehicle_nowater.sps", "vehicle_nowater.sps", "vehicle_nowater.sps"), 
                                                                    ("vehicle_paint1_enveff.sps", "vehicle_paint1_enveff.sps", "vehicle_paint1_enveff.sps"), 
                                                                    ("vehicle_paint2.sps", "vehicle_paint2.sps", "vehicle_paint2.sps"), 
                                                                    ("vehicle_paint2_enveff.sps", "vehicle_paint2_enveff.sps", "vehicle_paint2_enveff.sps"), 
                                                                    ("vehicle_paint3.sps", "vehicle_paint3.sps", "vehicle_paint3.sps"), 
                                                                    ("vehicle_paint3_enveff.sps", "vehicle_paint3_enveff.sps", "vehicle_paint3_enveff.sps"), 
                                                                    ("vehicle_paint3_lvr.sps", "vehicle_paint3_lvr.sps", "vehicle_paint3_lvr.sps"), 
                                                                    ("vehicle_paint4.sps", "vehicle_paint4.sps", "vehicle_paint4.sps"), 
                                                                    ("vehicle_paint4_emissive.sps", "vehicle_paint4_emissive.sps", "vehicle_paint4_emissive.sps"), 
                                                                    ("vehicle_paint4_enveff.sps", "vehicle_paint4_enveff.sps", "vehicle_paint4_enveff.sps"), 
                                                                    ("vehicle_paint5_enveff.sps", "vehicle_paint5_enveff.sps", "vehicle_paint5_enveff.sps"), 
                                                                    ("vehicle_paint6.sps", "vehicle_paint6.sps", "vehicle_paint6.sps"), 
                                                                    ("vehicle_paint6_enveff.sps", "vehicle_paint6_enveff.sps", "vehicle_paint6_enveff.sps"), 
                                                                    ("vehicle_paint7.sps", "vehicle_paint7.sps", "vehicle_paint7.sps"), 
                                                                    ("vehicle_paint7_enveff.sps", "vehicle_paint7_enveff.sps", "vehicle_paint7_enveff.sps"), 
                                                                    ("vehicle_paint8.sps", "vehicle_paint8.sps", "vehicle_paint8.sps"), 
                                                                    ("vehicle_paint9.sps", "vehicle_paint9.sps", "vehicle_paint9.sps"), 
                                                                    ("vehicle_shuts.sps", "vehicle_shuts.sps", "vehicle_shuts.sps"), 
                                                                    ("vehicle_tire.sps", "vehicle_tire.sps", "vehicle_tire.sps"), 
                                                                    ("vehicle_tire_emissive.sps", "vehicle_tire_emissive.sps", "vehicle_tire_emissive.sps"), 
                                                                    ("vehicle_track.sps", "vehicle_track.sps", "vehicle_track.sps"), 
                                                                    ("vehicle_track2.sps", "vehicle_track2.sps", "vehicle_track2.sps"), 
                                                                    ("vehicle_track2_emissive.sps", "vehicle_track2_emissive.sps", "vehicle_track2_emissive.sps"), 
                                                                    ("vehicle_track_ammo.sps", "vehicle_track_ammo.sps", "vehicle_track_ammo.sps"), 
                                                                    ("vehicle_track_emissive.sps", "vehicle_track_emissive.sps", "vehicle_track_emissive.sps"), 
                                                                    ("vehicle_lights.sps", "vehicle_lights.sps", "vehicle_lights.sps"), 
                                                                    ("vehicle_vehglass.sps", "vehicle_vehglass.sps", "vehicle_vehglass.sps"), 
                                                                    ("vehicle_vehglass_inner.sps", "vehicle_vehglass_inner.sps", "vehicle_vehglass_inner.sps"), 
                                                                    ("water_fountain.sps", "water_fountain.sps", "water_fountain.sps"), 
                                                                    ("water_poolenv.sps", "water_poolenv.sps", "water_poolenv.sps"), 
                                                                    ("water_river.sps", "water_river.sps", "water_river.sps"), 
                                                                    ("water_riverfoam.sps", "water_riverfoam.sps", "water_riverfoam.sps"), 
                                                                    ("water_riverlod.sps", "water_riverlod.sps", "water_riverlod.sps"), 
                                                                    ("water_riverocean.sps", "water_riverocean.sps", "water_riverocean.sps"), 
                                                                    ("water_rivershallow.sps", "water_rivershallow.sps", "water_rivershallow.sps"), 
                                                                    ("water_shallow.sps", "water_shallow.sps", "water_shallow.sps"), 
                                                                    ("water_terrainfoam.sps", "water_terrainfoam.sps", "water_terrainfoam.sps"), 
                                                                    ("weapon_emissivestrong_alpha.sps", "weapon_emissivestrong_alpha.sps", "weapon_emissivestrong_alpha.sps"), 
                                                                    ("weapon_emissive_tnt.sps", "weapon_emissive_tnt.sps", "weapon_emissive_tnt.sps"), 
                                                                    ("weapon_normal_spec_alpha.sps", "weapon_normal_spec_alpha.sps", "weapon_normal_spec_alpha.sps"), 
                                                                    ("weapon_normal_spec_cutout_palette.sps", "weapon_normal_spec_cutout_palette.sps", "weapon_normal_spec_cutout_palette.sps"), 
                                                                    ("weapon_normal_spec_detail_palette.sps", "weapon_normal_spec_detail_palette.sps", "weapon_normal_spec_detail_palette.sps"), 
                                                                    ("weapon_normal_spec_detail_tnt.sps", "weapon_normal_spec_detail_tnt.sps", "weapon_normal_spec_detail_tnt.sps"), 
                                                                    ("weapon_normal_spec_palette.sps", "weapon_normal_spec_palette.sps", "weapon_normal_spec_palette.sps"), 
                                                                    ("weapon_normal_spec_tnt.sps", "weapon_normal_spec_tnt.sps", "weapon_normal_spec_tnt.sps")])
=======
>>>>>>> 5f284921

class SOLLUMZ_UL_BoneFlags(UIList):
    def draw_item(self, context, layout, data, item, icon, active_data, active_propname, index): 
        custom_icon = 'FILE'

        if self.layout_type in {'DEFAULT', 'COMPACT'}: 
            layout.prop(item, 'name', text='', icon = custom_icon, emboss=False, translate=False)
        elif self.layout_type in {'GRID'}: 
            layout.alignment = 'CENTER' 
            layout.prop(item, 'name', text='', icon = custom_icon, emboss=False, translate=False)

class SOLLUMZ_OT_BoneFlags_NewItem(Operator): 
    bl_idname = "sollumz_flags.new_item" 
    bl_label = "Add a new item"
    def execute(self, context): 
        bone = context.active_pose_bone.bone
        bone.bone_properties.flags.add() 
        return {'FINISHED'}

class SOLLUMZ_OT_BoneFlags_DeleteItem(Operator): 
    bl_idname = "sollumz_flags.delete_item" 
    bl_label = "Deletes an item" 
    @classmethod 
    def poll(cls, context): 
        return context.active_pose_bone.bone.bone_properties.flags

    def execute(self, context): 
        bone = context.active_pose_bone.bone

        list = bone.bone_properties.flags
        index = bone.bone_properties.ul_flags_index
        list.remove(index) 
        bone.bone_properties.ul_flags_index = min(max(0, index - 1), len(list) - 1) 
        return {'FINISHED'}

class SollumzBonePanel(Panel):
    bl_label = "Sollumz Bone Panel"
    bl_idname = "SOLLUMZ_PT_BONE_PANEL"
    bl_space_type = 'PROPERTIES'
    bl_region_type = 'WINDOW'
    bl_context = "bone"

    def draw(self, context):
        layout = self.layout

        if (context.active_pose_bone == None):
            return

        bone = context.active_pose_bone.bone

        layout.prop(bone, "name", text = "Bone Name")
        layout.prop(bone.bone_properties, "tag", text = "BoneTag")

        layout.label(text="Flags")
        layout.template_list("SOLLUMZ_UL_BoneFlags", "Flags", bone.bone_properties, "flags", bone.bone_properties, "ul_flags_index")
        row = layout.row() 
        row.operator('sollumz_flags.new_item', text='New')
        row.operator('sollumz_flags.delete_item', text='Delete')
        

classes = (
    SollumzMaterialPanel,
    SollumzMainPanel,
    SollumzBonePanel,
    SOLLUMZ_UL_BoneFlags,
    SOLLUMZ_OT_BoneFlags_NewItem,
    SOLLUMZ_OT_BoneFlags_DeleteItem,
)

def register():
    for cls in classes:
        bpy.utils.register_class(cls)

def unregister():
    for cls in classes:
        bpy.utils.unregister_class(cls)<|MERGE_RESOLUTION|>--- conflicted
+++ resolved
@@ -1,11 +1,8 @@
 import bpy
 import os 
-<<<<<<< HEAD
 from .tools import meshgen as MeshGen
-=======
 from bpy.types import PropertyGroup, Panel, UIList, Operator
 from bpy.props import CollectionProperty, PointerProperty, StringProperty, IntProperty, BoolProperty, FloatProperty
->>>>>>> 5f284921
 
 class SollumzMainPanel(bpy.types.Panel):
     bl_label = "Sollumz"
@@ -221,12 +218,7 @@
                       
                 parambox.prop(n.outputs[0], "default_value", text = n.name[-1].upper())
                 
-                prevname = n.name 
-<<<<<<< HEAD
-            
-        
-        
-        
+                prevname = n.name        
             
 #sollum properties
 bpy.types.Scene.last_created_material = bpy.props.PointerProperty(type=bpy.types.Material)
@@ -554,9 +546,6 @@
                                                                     ("weapon_normal_spec_detail_tnt.sps", "weapon_normal_spec_detail_tnt.sps", "weapon_normal_spec_detail_tnt.sps"), 
                                                                     ("weapon_normal_spec_palette.sps", "weapon_normal_spec_palette.sps", "weapon_normal_spec_palette.sps"), 
                                                                     ("weapon_normal_spec_tnt.sps", "weapon_normal_spec_tnt.sps", "weapon_normal_spec_tnt.sps")])
-=======
->>>>>>> 5f284921
-
 class SOLLUMZ_UL_BoneFlags(UIList):
     def draw_item(self, context, layout, data, item, icon, active_data, active_propname, index): 
         custom_icon = 'FILE'
