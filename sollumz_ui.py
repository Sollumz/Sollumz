--- conflicted
+++ resolved
@@ -1,6 +1,6 @@
 import bpy
-<<<<<<< HEAD
 from Sollumz.resources.bound import BoundType, PolygonType
+from sollum_operators import *
 
 SOLLUMZ_UI_NAMES = {
     BoundType.BOX: 'Bound Box',
@@ -19,9 +19,6 @@
     PolygonType.CYLINDER: 'Bound Poly Cylinder',
     PolygonType.TRIANGLE: 'Bound Poly Mesh',
 }
-=======
-from .sollum_operators import *
->>>>>>> de84c5ad
 
 class SOLLUMZ_PT_MAT_PANEL(bpy.types.Panel):
     bl_label = "Material Properties"
