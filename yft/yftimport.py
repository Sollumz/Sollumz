import bpy
from traceback import format_exc
from typing import Union
from mathutils import Matrix, Vector
from ..tools.utils import multiW
from ..tools.meshhelper import create_uv_layer
from ..cwxml.fragment import YFT, Fragment, LOD, Group, Children, BoneTransform, Window
from ..tools.fragmenthelper import shattermap_to_material
from ..tools.blenderhelper import create_empty_object, join_objects
from ..ydr.ydrimport import drawable_to_obj, drawable_to_obj_asset, shadergroup_to_materials, create_lights
from ..ybn.ybnimport import bound_to_obj
from ..sollumz_properties import SollumType

import_op: bpy.types.Operator


def import_yft(filepath: str, import_operator: bpy.types.Operator):
    global import_op
    import_op = import_operator

    yft_xml = YFT.from_xml_file(filepath)

    if import_op.import_settings.import_as_asset:
        fragment_to_obj_assets(yft_xml, filepath)
    else:
        fragment_to_obj(yft_xml, filepath)


def fragment_to_obj(frag_xml: Fragment, filepath: str):
    frag_obj = create_empty_object(
        SollumType.FRAGMENT, frag_xml.name.replace("pack:/", ""))

    set_fragment_properties(frag_xml, frag_obj)

    materials = get_fragment_materials(frag_xml, filepath)
    drawable_obj = create_fragment_drawable(
        frag_obj, frag_xml, filepath, materials, frag_xml.drawable.name)

    if frag_xml.lights:
        create_lights(frag_xml.lights, parent=frag_obj,
                      armature_obj=drawable_obj)

    for id, lod_xml in frag_xml.get_lods_by_id().items():
        if not lod_xml.groups:
            continue

        lod_obj = create_lod_obj(frag_obj, lod_xml, id)
        group_objs = create_groups(lod_xml, lod_obj)
        child_objs = create_children(lod_xml, group_objs, filepath, materials)

        create_bounds(lod_xml, child_objs)
        create_vehicle_windows(frag_xml, materials, child_objs)

        lod_obj.parent = frag_obj


<<<<<<< HEAD
def fragment_to_obj_assets(frag_xml: Fragment, filepath: str):
    name = frag_xml.name.replace("pack:/", "")

    materials = get_fragment_materials(frag_xml, filepath)
    objs = create_fragment_drawable_asset(frag_xml, filepath, materials, name)

    joined_children = []

    for children in objs: # Loop for every objs children and join children in 1 child
        joined_child = join_objects(children)
        joined_children.append(joined_child)

    # join all joined children in 1 obj
    joined_obj = join_objects(joined_children)
    bpy.ops.asset.mark({"id": joined_obj})


def create_lod_obj(frag_obj: bpy.types.Object, lod_xml: LODProperty, id: int):
=======
def create_lod_obj(frag_obj: bpy.types.Object, lod_xml: LOD, id: int):
>>>>>>> 92e21ef9
    lod_obj = create_empty_object(SollumType.FRAGLOD, lod_xml.tag_name)
    lod_obj.lod_properties.type = id
    set_lod_properties(lod_xml, lod_obj)

    lod_obj.parent = frag_obj

    return lod_obj


def create_groups(lod_xml: LOD, lod_obj: bpy.types.Object):
    group_objs: list[bpy.types.Object] = []

    group_xml: Group
    for group_xml in lod_xml.groups:
        parent_index = group_xml.parent_index

        if 0 > parent_index >= len(lod_xml.groups):
            import_op.report(
                {"WARNING"}, f"Parent index of {parent_index} is out of range for group '{group_xml.name}'! Skipping...")
            continue

        group_obj = create_empty_object(
            SollumType.FRAGGROUP, name=f"{group_xml.name}_group")
        set_group_properties(group_xml, group_obj)

        group_objs.append(group_obj)

        # A parent index of 255 means the group is parented directly under the lod
        if parent_index == 255:
            group_obj.parent = lod_obj
            continue

        group_obj.parent = group_objs[parent_index]

    return group_objs


def create_children(lod_xml: LOD, group_objs: list[bpy.types.Object], filepath: str, materials: list[bpy.types.Material]):
    child_objs: list[bpy.types.Object] = []

    child_xml: Children
    for child_id, child_xml in enumerate(lod_xml.children):
        group_id = child_xml.group_index

        if group_id < 0 or group_id >= len(group_objs):
            import_op.report(
                {"WARNING"}, f"Fragment child #{child_id} has an invalid group index of {group_id}. Skipping...")
            continue

        group_obj = group_objs[group_id]
        name = group_obj.name.replace("_group", "_child")

        child_obj = create_empty_object(SollumType.FRAGCHILD, name=name)
        set_child_properties(child_xml, child_obj, group_obj)

        if child_xml.drawable.drawable_models_high:
            create_fragment_drawable(child_obj, child_xml,
                                     filepath, materials, f"Drawable{child_id}")

        child_objs.append(child_obj)
        child_obj.parent = group_obj

        if not lod_xml.transforms:
            continue

        set_child_transforms(lod_xml, child_obj, child_id)

    return child_objs


def create_bounds(lod_xml: LOD, child_objs: list[bpy.types.Object]) -> Union[bpy.types.Object, None]:
    bounds_xml = lod_xml.archetype.bounds

    if bounds_xml is None:
        import_op.report(
            {"WARNING"}, "Fragment has no collisions! (Make sure the yft file has not been damaged.) Skipping...")
        return None

    # Each bound corresponds to a fragment child
    for child_obj, bound_xml in zip(child_objs, bounds_xml.children):
        bound = bound_to_obj(bound_xml)
        group_obj = child_obj.parent
        bound.name = group_obj.name.replace("_group", "_col")
        bound.parent = group_obj


def create_vehicle_windows(frag_xml: Fragment, materials: list[bpy.types.Material], child_objs: list[bpy.types.Object]):
    window_xml: Window
    for window_xml in frag_xml.vehicle_glass_windows:
        # Each window corresponds to a fragment group
        child_obj = get_window_child(window_xml, child_objs)

        if child_obj is None:
            import_op.report(
                {"WARNING"}, f"Window has an invalid child index (ItemID) of {window_xml.item_id}! Expected a number in the range 0-{len(child_objs)} Skipping...")
            continue

        window_name = child_obj.name.replace("_child", "_vehicle_window")

        try:
            mesh = create_vehicle_window_mesh(
                window_xml, window_name, child_obj.matrix_basis)
        except:
            import_op.report(
                {"ERROR"}, f"Error during creation of vehicle window mesh:\n{format_exc()}")
            continue

        texcoords = [[0, 1], [0, 0], [1, 0], [1, 1]]
        create_uv_layer(mesh, 0, "UVMap", texcoords, flip_uvs=False)

        shattermap_mat = shattermap_to_material(
            window_xml.shattermap, mesh.name + "_shattermap.bmp")
        mesh.materials.append(shattermap_mat)

        # UnkUShort1 indexes the geometry that the window uses.
        # The VehicleGlassWindow uses the same material that the geometry uses.
        geometry_index = window_xml.unk_ushort_1
        window_mat = get_geometry_material(frag_xml, materials, geometry_index)
        mesh.materials.append(window_mat)

        window_obj = bpy.data.objects.new(mesh.name, mesh)
        window_obj.sollum_type = SollumType.FRAGVEHICLEWINDOW

        set_veh_window_properties(window_xml, window_obj)

        bpy.context.collection.objects.link(window_obj)

        window_obj.parent = child_obj


def get_fragment_materials(frag_xml: Fragment, filepath: str) -> Union[list[bpy.types.Material], None]:
    if not frag_xml.drawable:
        return None

    return shadergroup_to_materials(frag_xml.drawable.shader_group, filepath)


def create_fragment_drawable(frag_obj: bpy.types.Object, frag_xml: Fragment, filepath: str, materials: list[bpy.types.Material], name: str) -> Union[bpy.types.Object, None]:
    if not frag_xml.drawable:
        return None

    drawable_xml = frag_xml.drawable

    drawable_obj = drawable_to_obj(drawable=drawable_xml, filepath=filepath,
                                   name=name, materials=materials, import_settings=import_op.import_settings)

    if drawable_obj is not None:
        drawable_obj.matrix_basis = drawable_xml.matrix

        drawable_obj.parent = frag_obj

    return drawable_obj

def create_fragment_drawable_asset(frag_xml: Fragment, filepath: str, materials: list[bpy.types.Material], name: str) -> Union[bpy.types.Object, None]:
    import_op.message("Name "+name)

    if not frag_xml.drawable:
        return None

    drawable_xml = frag_xml.drawable
    objs = drawable_to_obj_asset(drawable=drawable_xml, filepath=filepath,
                                   name=name, materials=materials, import_settings=import_op.import_settings)

    return objs


def set_child_transforms(lod_xml: LOD, child_obj: bpy.types.Object, child_id: int):
    transform = lod_xml.transforms[child_id].value
    a = transform[3][0] + lod_xml.position_offset.x
    b = transform[3][1] + lod_xml.position_offset.y
    c = transform[3][2] + lod_xml.position_offset.z
    transform[3][0] = a
    transform[3][1] = b
    transform[3][2] = c

    child_obj.matrix_basis = transform.transposed()


def get_window_child(window_xml: Window, child_objs: list[bpy.types.Object]) -> Union[bpy.types.Object, None]:
    child_id = window_xml.item_id

    if child_id < 0 or child_id >= len(child_objs):
        return None

    return child_objs[child_id]


def create_vehicle_window_mesh(window_xml: Window, name: str, child_matrix: Vector):
    verts = calculate_window_verts(window_xml)
    verts = [(vert - child_matrix.translation) @ child_matrix
             for vert in verts]
    faces = [[0, 1, 2, 3]]

    mesh = bpy.data.meshes.new(name)
    mesh.from_pydata(verts, [], faces)

    return mesh


def calculate_window_verts(window_xml: Window):
    """Calculate the 4 vertices of the window from the projection matrix."""
    proj_mat = get_window_projection_matrix(window_xml)

    min = Vector((0, 0, 0))
    max = Vector((window_xml.width / 2, window_xml.height, 1))

    v0 = multiW(proj_mat, Vector((min.x, min.y, 0)))
    v1 = multiW(proj_mat, Vector((min.x, max.y, 0)))
    v2 = multiW(proj_mat, Vector((max.x, max.y, 0)))
    v3 = multiW(proj_mat, Vector((max.x, min.y, 0)))

    return v0, v1, v2, v3


def get_window_projection_matrix(window_xml: Window):
    proj_mat: Matrix = window_xml.projection_matrix
    proj_mat[3][3] = 1

    return proj_mat.transposed().inverted_safe()


def get_geometry_material(frag_xml: Fragment, materials: list[bpy.types.Material], geometry_index: int) -> Union[bpy.types.Material, None]:
    """Get the material that the given geometry uses."""
    for dmodel in frag_xml.drawable.drawable_models_high:
        geometries = dmodel.geometries

        if geometry_index > len(geometries):
            return None

        geometry = geometries[geometry_index]
        shader_index = geometry.shader_index

        if shader_index > len(materials):
            return None

        return materials[shader_index]


def set_fragment_properties(frag_xml: Fragment, frag_obj: bpy.types.Object):
    frag_obj.fragment_properties.unk_b0 = frag_xml.unknown_b0
    frag_obj.fragment_properties.unk_b8 = frag_xml.unknown_b8
    frag_obj.fragment_properties.unk_bc = frag_xml.unknown_bc
    frag_obj.fragment_properties.unk_c0 = frag_xml.unknown_c0
    frag_obj.fragment_properties.unk_c4 = frag_xml.unknown_c4
    frag_obj.fragment_properties.unk_cc = frag_xml.unknown_cc
    frag_obj.fragment_properties.gravity_factor = frag_xml.gravity_factor
    frag_obj.fragment_properties.buoyancy_factor = frag_xml.buoyancy_factor


def set_lod_properties(lod_xml: LOD, lod_obj: bpy.types.Object):
    lod_obj.lod_properties.unknown_14 = lod_xml.unknown_14
    lod_obj.lod_properties.unknown_18 = lod_xml.unknown_18
    lod_obj.lod_properties.unknown_1c = lod_xml.unknown_1c
    lod_obj.lod_properties.position_offset = lod_xml.position_offset
    lod_obj.lod_properties.unknown_40 = lod_xml.unknown_40
    lod_obj.lod_properties.unknown_50 = lod_xml.unknown_50
    lod_obj.lod_properties.damping_linear_c = lod_xml.damping_linear_c
    lod_obj.lod_properties.damping_linear_v = lod_xml.damping_linear_v
    lod_obj.lod_properties.damping_linear_v2 = lod_xml.damping_linear_v2
    lod_obj.lod_properties.damping_angular_c = lod_xml.damping_angular_c
    lod_obj.lod_properties.damping_angular_v = lod_xml.damping_angular_v
    lod_obj.lod_properties.damping_angular_v2 = lod_xml.damping_angular_v2
    # archetype properties
    lod_obj.lod_properties.archetype_name = lod_xml.archetype.name
    lod_obj.lod_properties.archetype_mass = lod_xml.archetype.mass
    lod_obj.lod_properties.archetype_unknown_48 = lod_xml.archetype.unknown_48
    lod_obj.lod_properties.archetype_unknown_4c = lod_xml.archetype.unknown_4c
    lod_obj.lod_properties.archetype_unknown_50 = lod_xml.archetype.unknown_50
    lod_obj.lod_properties.archetype_unknown_54 = lod_xml.archetype.unknown_54
    lod_obj.lod_properties.archetype_inertia_tensor = lod_xml.archetype.inertia_tensor


def set_group_properties(group_xml: Group, group_obj: bpy.types.Object):
    group_obj.group_properties.name = group_xml.name
    group_obj.group_properties.glass_window_index = group_xml.glass_window_index
    group_obj.group_properties.glass_flags = group_xml.glass_flags
    group_obj.group_properties.strength = group_xml.strength
    group_obj.group_properties.force_transmission_scale_up = group_xml.force_transmission_scale_up
    group_obj.group_properties.force_transmission_scale_down = group_xml.force_transmission_scale_down
    group_obj.group_properties.joint_stiffness = group_xml.joint_stiffness
    group_obj.group_properties.min_soft_angle_1 = group_xml.min_soft_angle_1
    group_obj.group_properties.max_soft_angle_1 = group_xml.max_soft_angle_1
    group_obj.group_properties.max_soft_angle_2 = group_xml.max_soft_angle_2
    group_obj.group_properties.max_soft_angle_3 = group_xml.max_soft_angle_3
    group_obj.group_properties.rotation_speed = group_xml.rotation_speed
    group_obj.group_properties.rotation_strength = group_xml.rotation_strength
    group_obj.group_properties.restoring_max_torque = group_xml.restoring_max_torque
    group_obj.group_properties.latch_strength = group_xml.latch_strength
    group_obj.group_properties.mass = group_xml.mass
    group_obj.group_properties.min_damage_force = group_xml.min_damage_force
    group_obj.group_properties.damage_health = group_xml.damage_health
    group_obj.group_properties.unk_float_5c = group_xml.unk_float_5c
    group_obj.group_properties.unk_float_60 = group_xml.unk_float_60
    group_obj.group_properties.unk_float_64 = group_xml.unk_float_64
    group_obj.group_properties.unk_float_68 = group_xml.unk_float_68
    group_obj.group_properties.unk_float_6c = group_xml.unk_float_6c
    group_obj.group_properties.unk_float_70 = group_xml.unk_float_70
    group_obj.group_properties.unk_float_74 = group_xml.unk_float_74
    group_obj.group_properties.unk_float_78 = group_xml.unk_float_78
    group_obj.group_properties.unk_float_a8 = group_xml.unk_float_a8


def set_child_properties(child_xml: Children, child_obj: bpy.types.Object, group_obj: bpy.types.Object):
    child_obj.child_properties.group = group_obj
    child_obj.child_properties.bone_tag = child_xml.bone_tag
    child_obj.child_properties.pristine_mass = child_xml.pristine_mass
    child_obj.child_properties.damaged_mass = child_xml.damaged_mass
    child_obj.child_properties.unk_vec = child_xml.unk_vec
    child_obj.child_properties.inertia_tensor = child_xml.inertia_tensor


def set_veh_window_properties(window_xml: Window, window_obj: bpy.types.Object):
    window_obj.vehicle_window_properties.unk_float_17 = window_xml.unk_float_17
    window_obj.vehicle_window_properties.unk_float_18 = window_xml.unk_float_18
    window_obj.vehicle_window_properties.cracks_texture_tiling = window_xml.cracks_texture_tiling<|MERGE_RESOLUTION|>--- conflicted
+++ resolved
@@ -54,7 +54,6 @@
         lod_obj.parent = frag_obj
 
 
-<<<<<<< HEAD
 def fragment_to_obj_assets(frag_xml: Fragment, filepath: str):
     name = frag_xml.name.replace("pack:/", "")
 
@@ -73,9 +72,6 @@
 
 
 def create_lod_obj(frag_obj: bpy.types.Object, lod_xml: LODProperty, id: int):
-=======
-def create_lod_obj(frag_obj: bpy.types.Object, lod_xml: LOD, id: int):
->>>>>>> 92e21ef9
     lod_obj = create_empty_object(SollumType.FRAGLOD, lod_xml.tag_name)
     lod_obj.lod_properties.type = id
     set_lod_properties(lod_xml, lod_obj)
