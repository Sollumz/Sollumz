--- conflicted
+++ resolved
@@ -584,317 +584,6 @@
     pass
 
 
-<<<<<<< HEAD
-=======
-class SollumzImportSettings(bpy.types.PropertyGroup):
-    batch_mode: bpy.props.EnumProperty(
-        name="Batch Mode",
-        items=(("SELECTED_FILE", "Selected File(s)", "Import selected file(s)"),
-               ("DIRECTORY", "Directory", "Import every file from active directory the file browser is in"))
-    )
-
-    import_as_asset: bpy.props.BoolProperty(
-        name="Import as asset",
-        description="Create an asset from the .ydr/.yft high LOD.",
-        default=False,
-    )
-
-    join_geometries: bpy.props.BoolProperty(
-        name="Join Geometries",
-        description="Joins the drawables geometries into a single mesh.",
-        default=False,
-    )
-
-    split_by_bone: bpy.props.BoolProperty(
-        name="Split by Bone",
-        description="Splits the geometries by bone.",
-        default=False,
-    )
-
-    import_ext_skeleton: bpy.props.BoolProperty(
-        name="Import External Skeleton",
-        description="Imports the first found yft skeleton in the same folder as the selected file.",
-        default=False,
-    )
-
-    selected_armature: bpy.props.IntProperty(
-        name="Armature",
-        description="Armature on which the animation will be applied.",
-        default=-1,
-    )
-
-    ymap_skip_missing_entities: bpy.props.BoolProperty(
-        name="Skip Missing Entities",
-        description="If enabled, missing entities wont be created as an empty object.",
-        default=True,
-    )
-
-    ymap_exclude_entities: bpy.props.BoolProperty(
-        name="Exclude Entities",
-        description="If enabled, ignore all entities from the selected ymap(s).",
-        default=False,
-    )
-
-    ymap_box_occluders: bpy.props.BoolProperty(
-        name="Exclude Box Occluders",
-        description="If enabled, ignore all Box occluders from the selected ymap(s).",
-        default=False,
-    )
-
-    ymap_model_occluders: bpy.props.BoolProperty(
-        name="Exclude Model Occluders",
-        description="If enabled, ignore all Model occluders from the selected ymap(s).",
-        default=False,
-    )
-
-    ymap_car_generators: bpy.props.BoolProperty(
-        name="Exclude Car Generators",
-        description="If enabled, ignore all Car Generators from the selected ymap(s).",
-        default=False,
-    )
-    ymap_instance_entities: bpy.props.BoolProperty(
-        name="Instance Entities",
-        description="If enabled, instance all entities from the selected ymap(s).",
-        default=False,
-    )
-
-
-class SollumzExportSettings(bpy.types.PropertyGroup):
-    local: bpy.props.BoolProperty(
-        name="Export drawables local to position")
-    batch_mode: bpy.props.EnumProperty(
-        name="Batch Mode",
-        items=(("OFF", "Off", "Active scene"),
-               ("SCENE", "Scene", "Every scene"),
-               ("COLLECTION", "Collection",
-                "Each collection (data-block ones), does not include content of children collections"),
-               ("SCENE_COLLECTION", "Scene Collections",
-                "Each collection (including master, non-data-block ones) of each scene, "
-                "including content from children collections"),
-               ("ACTIVE_SCENE_COLLECTION", "Active Scene Collections",
-                "Each collection (including master, non-data-block one) of the active scene, "
-                "including content from children collections"),
-               ),
-    )
-
-    use_batch_own_dir: bpy.props.BoolProperty(
-        name="Batch Own Dir",
-        description="Create a new directory for each exported file",
-        default=False,
-    )
-
-    sollum_types: bpy.props.EnumProperty(
-        name="Sollum Types",
-        options={"ENUM_FLAG"},
-        items=((SollumType.DRAWABLE.value, "Drawable", ""),
-               (SollumType.DRAWABLE_DICTIONARY.value, "Drawable Dictionary", ""),
-               (SollumType.BOUND_COMPOSITE.value, "Bound", ""),
-               (SollumType.FRAGMENT.value, "Fragment", ""),
-               (SollumType.CLIP_DICTIONARY.value, "Clip Dictionary", ""),
-               (SollumType.YMAP.value, "Ymap", "")),
-        description="Which kind of sollumz objects to export",
-        default={SollumType.DRAWABLE.value,
-                 SollumType.DRAWABLE_DICTIONARY.value,
-                 SollumType.BOUND_COMPOSITE.value,
-                 SollumType.FRAGMENT.value,
-                 SollumType.CLIP_DICTIONARY.value,
-                 SollumType.YMAP.value},
-    )
-
-    use_selection: bpy.props.BoolProperty(
-        name="Selected Objects",
-        description="Export selected and visible objects only",
-        default=True,
-    )
-
-    use_active_collection: bpy.props.BoolProperty(
-        name="Active Collection",
-        description="Export only objects from the active collection (and its children)",
-        default=False,
-    )
-
-    auto_calculate_bone_tag: bpy.props.BoolProperty(
-        name="Auto Calculate Bone Tag",
-        description="Automatically calculate bone tags.",
-        default=False,
-    )
-
-    export_with_hi: bpy.props.BoolProperty(
-        name="Export With _hi",
-        description="Exports fragment with _hi file.",
-        default=False
-    )
-
-    auto_calculate_inertia: bpy.props.BoolProperty(
-        name="Auto Calculate Inertia",
-        description="Automatically calculate inertia for physics objects.",
-        default=False
-    )
-
-    auto_calculate_volume: bpy.props.BoolProperty(
-        name="Auto Calculate Volume",
-        description="Automatically calculate volume for physics objects.",
-        default=False
-    )
-
-    exclude_skeleton: bpy.props.BoolProperty(
-        name="Skeleton",
-        description="Exclude skeleton from export. Usually done with mp ped components.",
-        default=False
-    )
-
-    export_with_ytyp: bpy.props.BoolProperty(
-        name="Export with ytyp",
-        description="Exports a .ytyp.xml with an archetype for every drawable or drawable dictionary being exported.",
-        default=False
-    )
-
-    ymap_exclude_entities: bpy.props.BoolProperty(
-        name="Exclude Entities",
-        description="If enabled, ignore all Entities from the selected ymap(s).",
-        default=False,
-    )
-
-    ymap_box_occluders: bpy.props.BoolProperty(
-        name="Exclude Box Occluders",
-        description="If enabled, ignore all Box occluders from the selected ymap(s).",
-        default=False,
-    )
-
-    ymap_model_occluders: bpy.props.BoolProperty(
-        name="Exclude Model Occluders",
-        description="If enabled, ignore all Model occluders from the selected ymap(s).",
-        default=False,
-    )
-
-    ymap_car_generators: bpy.props.BoolProperty(
-        name="Exclude Car Generators",
-        description="If enabled, ignore all Car Generators from the selected ymap(s).",
-        default=False,
-    )
-
-
-class SollumzAddonPreferences(bpy.types.AddonPreferences):
-    bl_idname = __package__.split(".")[0]
-
-    scale_light_intensity: bpy.props.BoolProperty(
-        name="Scale Light Intensity", description="Scale light intensity by 500 on import/export", default=True)
-
-    show_vertex_painter: bpy.props.BoolProperty(
-        name="Show Vertex Painter", description="Show the Vertex Painter panel in General Tools (Includes Terrain Painter)", default=True)
-
-    extra_color_swatches: bpy.props.BoolProperty(
-        name="Extra Vertex Color Swatches", description="Add 3 extra color swatches to the Vertex Painter Panel (Max 6)", default=True)
-
-    def draw(self, context):
-        layout = self.layout
-        layout.prop(self, "scale_light_intensity")
-        layout.prop(self, "show_vertex_painter")
-        layout.prop(self, "extra_color_swatches")
-
-
-def get_all_collections():
-    return [bpy.context.scene.collection, *bpy.data.collections]
-
-
-def hide_obj_and_children(obj, value):
-    if obj.name in bpy.context.view_layer.objects:
-        obj.hide_set(value)
-    for child in obj.children:
-        hide_obj_and_children(child, value)
-
-
-def get_bool_prop(obj, key):
-    try:
-        return obj[key]
-    except KeyError:
-        return False
-
-
-def get_hide_collisions(self):
-    return get_bool_prop(self, "hide_collision")
-
-
-def set_hide_collisions(self, value):
-    self["hide_collision"] = value
-
-    for collection in get_all_collections():
-        for obj in collection.all_objects:
-            if obj.sollum_type in BOUND_TYPES or obj.sollum_type in BOUND_POLYGON_TYPES:
-                if obj.name in bpy.context.view_layer.objects:
-                    obj.hide_set(value)
-
-
-def get_hide_high_lods(self):
-    return get_bool_prop(self, "hide_high_lods")
-
-
-def set_hide_high_lods(self, value):
-    self["hide_high_lods"] = value
-
-    for collection in get_all_collections():
-        for obj in collection.all_objects:
-            if obj.sollum_type == SollumType.DRAWABLE_MODEL:
-                if obj.drawable_model_properties.sollum_lod == LODLevel.HIGH:
-                    hide_obj_and_children(obj, value)
-
-
-def get_hide_medium_lods(self):
-    return get_bool_prop(self, "hide_medium_lods")
-
-
-def set_hide_medium_lods(self, value):
-    self["hide_medium_lods"] = value
-
-    for collection in get_all_collections():
-        for obj in collection.all_objects:
-            if obj.sollum_type == SollumType.DRAWABLE_MODEL:
-                if obj.drawable_model_properties.sollum_lod == LODLevel.MEDIUM:
-                    hide_obj_and_children(obj, value)
-
-
-def get_hide_low_lods(self):
-    return get_bool_prop(self, "hide_low_lods")
-
-
-def set_hide_low_lods(self, value):
-    self["hide_low_lods"] = value
-
-    for collection in get_all_collections():
-        for obj in collection.all_objects:
-            if obj.sollum_type == SollumType.DRAWABLE_MODEL:
-                if obj.drawable_model_properties.sollum_lod == LODLevel.LOW:
-                    hide_obj_and_children(obj, value)
-
-
-def get_hide_very_low_lods(self):
-    return get_bool_prop(self, "hide_very_low_lods")
-
-
-def set_hide_very_low_lods(self, value):
-    self["hide_very_low_lods"] = value
-
-    for collection in get_all_collections():
-        for obj in collection.all_objects:
-            if obj.sollum_type == SollumType.DRAWABLE_MODEL:
-                if obj.drawable_model_properties.sollum_lod == LODLevel.VERYLOW:
-                    hide_obj_and_children(obj, value)
-
-
-def get_hide_vehicle_windows(self):
-    return get_bool_prop(self, "hide_vehicle_windows")
-
-
-def set_hide_vehicle_windows(self, value):
-    self["hide_vehicle_windows"] = value
-
-    for collection in get_all_collections():
-        for obj in collection.all_objects:
-            if obj.sollum_type == SollumType.FRAGVEHICLEWINDOW:
-                hide_obj_and_children(obj, value)
-
-
->>>>>>> c0767e8c
 def register():
     bpy.types.Object.sollum_type = bpy.props.EnumProperty(
         items=items_from_enums(SollumType),
