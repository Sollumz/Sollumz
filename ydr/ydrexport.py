--- conflicted
+++ resolved
@@ -487,13 +487,9 @@
                 vlowmodel_count += 1
                 drawable.drawable_models_vlow.append(drawable_model)
         elif(child.sollum_type == BoundType.COMPOSITE):
-<<<<<<< HEAD
             embedded_bound = composite_from_object(child)
 
     drawable.bound = embedded_bound        
-=======
-            drawable.bound = composite_from_object(child)
->>>>>>> 7af807a8
 
     # flags = model count for each lod
     drawable.flags_high = highmodel_count
