"""Manages reading/writing Codewalker XML files"""
from mathutils import Vector, Quaternion
from abc import abstractmethod, ABC as AbstractClass, abstractclassmethod, abstractstaticmethod
from dataclasses import dataclass
from typing import Any
from xml.etree import ElementTree as ET

"""Custom indentation to get elements like <VerticesProperty /> to output nicely"""


def indent(elem: ET.Element, level=0):
    amount = "  "
    i = "\n" + level*amount
    if len(elem):
        if not elem.text or not elem.text.strip():
            elem.text = i + amount
        if not elem.tail or not elem.tail.strip():
            elem.tail = i
        for elem in elem:
            indent(elem, level+1)
        if not elem.tail or not elem.tail.strip():
            elem.tail = i
    else:
        if level and (not elem.tail or not elem.tail.strip()):
            elem.tail = i

        # Indent innertext of elements on new lines. Used in cases like <VerticesProperty />
        if elem.text and len(elem.text.strip()) > 0 and elem.text.find('\n') != -1:
            lines = elem.text.strip().split('\n')
            for index, line in enumerate(lines):
                lines[index] = ((level + 1) * amount) + line
            elem.text = '\n' + '\n'.join(lines) + i


"""Determine if a string is a bool, int, or float"""


def get_str_type(value: str):
    if isinstance(value, str):
        if value.lower() == 'true' or value.lower() == 'false':
            return bool(value)

        try:
            return int(value)
        except:
            pass
        try:
            return float(value)
        except:
            pass

    return value


class Element(AbstractClass):
    """Abstract XML element to base all other XML elements off of"""
    @property
    @abstractmethod
    def tag_name(self):
        raise NotImplementedError

    @classmethod
    def read_value_error(cls, element):
        raise ValueError(
            f"Invalid XML element '<{element.tag} />' for type '{cls.__name__}'!")

    """Convert ET.Element object to Element"""
    @abstractclassmethod
    def from_xml(cls, element: ET.Element):
        raise NotImplementedError

    """Convert object to ET.Element object"""
    @abstractmethod
    def to_xml(self):
        raise NotImplementedError

    """Read XML from filepath"""
    @classmethod
    def from_xml_file(cls, filepath):
        elementTree = ET.ElementTree()
        elementTree.parse(filepath)
        return cls.from_xml(elementTree.getroot())

    """Write object as XML to filepath"""

    def write_xml(self, filepath):
        element = self.to_xml()
        indent(element)
        elementTree = ET.ElementTree(element)
        # ET.indent(element)
        elementTree.write(filepath, encoding="UTF-8", xml_declaration=True)


class ElementTree(Element):
    """XML element that contains children defined by it's properties"""

    """Convert ET.Element object to ElementTree"""
    @classmethod
    def from_xml(cls: Element, element: ET.Element):
        new = cls()

        for prop_name, obj_element in vars(new).items():
            if isinstance(obj_element, Element):
                child = element.find(obj_element.tag_name)
                if child != None and obj_element.tag_name == child.tag:
                    # Add element to object if tag is defined in class definition
                    setattr(new, prop_name, type(obj_element).from_xml(child))
            elif isinstance(obj_element, AttributeProperty):
                # Add attribute to element if attribute is defined in class definition
                if obj_element.name in element.attrib and new.tag_name == element.tag:
                    obj_element.value = element.get(obj_element.name)

        return new

    """Convert ElementTree to ET.Element object"""

    def to_xml(self):
        root = ET.Element(self.tag_name)
        for child in vars(self).values():
            if isinstance(child, Element):
                element = child.to_xml()
                if(element != None):
                    root.append(element)
            elif isinstance(child, AttributeProperty):
                root.set(child.name, str(child.value))

        return root

    def __getattribute__(self, key: str, onlyValue: bool = True):
        obj = None
        # Try and see if key exists
        try:
            obj = object.__getattribute__(self, key)
            if isinstance(obj, (ElementProperty, AttributeProperty)) and onlyValue:
                # If the property is an ElementProperty or AttributeProperty, and onlyValue is true, return just the value of the Element property
                return obj.value
            else:
                return obj
        except AttributeError:
            # Key doesn't exist, return None
            return None

    def __setattr__(self, name: str, value) -> None:
        # Get the full object
        obj = self.__getattribute__(name, False)
        if obj and isinstance(obj, (ElementProperty, AttributeProperty)) and not isinstance(value, (ElementProperty, AttributeProperty)):
            # If the object is an ElementProperty or AttributeProperty, set it's value
            obj.value = value
            super().__setattr__(name, obj)
        else:
            super().__setattr__(name, value)

    def get_element(self, key):
        obj = self.__getattribute__(key, False)

        if isinstance(obj, ElementProperty):
            return obj


@dataclass
class AttributeProperty:
    name: str
    _value: Any

    @property
    def value(self):
        return get_str_type(self._value)

    @value.setter
    def value(self, value):
        self._value = value


class ElementProperty(Element, AbstractClass):
    @property
    @abstractmethod
    def value_types(self):
        raise NotImplementedError

    tag_name = None

    def __init__(self, tag_name, value):
        super().__init__()
        self.tag_name = tag_name
        if value and not isinstance(value, self.value_types):
            raise TypeError(
                f'Value of {type(self).__name__} must be one of {self.value_types}, not {type(value)}!')
        self.value = value


class TextProperty(ElementProperty):
    value_types = (str)

    '''default = Name ?'''

    def __init__(self, tag_name: str = 'Name', value=None):
        super().__init__(tag_name, value or "")

    @staticmethod
    def from_xml(element: ET.Element):
        return TextProperty(element.tag, element.text)  # .strip())

    def to_xml(self):
        result = ET.Element(self.tag_name)
        result.text = self.value
        return result


class VectorProperty(ElementProperty):
    value_types = (Vector)

    def __init__(self, tag_name: str, value=None):
        super().__init__(tag_name, value or Vector((0, 0, 0)))

    @staticmethod
    def from_xml(element: ET.Element):
        if not all(x in element.attrib.keys() for x in ['x', 'y', 'z']):
            return VectorProperty.read_value_error(element)

        return VectorProperty(element.tag, Vector((float(element.get('x')), float(element.get('y')), float(element.get('z')))))

    def to_xml(self):
        return ET.Element(self.tag_name, attrib={'x': str(self.value.x), 'y': str(self.value.y), 'z': str(self.value.z)})


class QuaternionProperty(ElementProperty):
    value_types = (Quaternion)

    def __init__(self, tag_name: str, value=None):
        super().__init__(tag_name, value or Quaternion())

    @staticmethod
    def from_xml(element: ET.Element):
        if not all(x in element.attrib.keys() for x in ['x', 'y', 'z', 'w']):
            QuaternionProperty.read_value_error(element)

        return QuaternionProperty(element.tag, Quaternion((float(element.get('w')), float(element.get('x')), float(element.get('y')), float(element.get('z')))))

    def to_xml(self):
        return ET.Element(self.tag_name, attrib={'x': str(self.value.x), 'y': str(self.value.y), 'z': str(self.value.z), 'w': str(self.value.w)})


class ListProperty(ElementProperty, AbstractClass):
    """Holds a list value. List can only contain values of one type."""

    value_types = (list)

    @property
    @abstractmethod
    def list_type(self) -> Element:
        raise NotImplementedError

    def __init__(self, tag_name: str, value=None):
        super().__init__(tag_name, value or [])

    @classmethod
    def from_xml(cls, element: ET.Element):
        new = cls(element.tag)

        children = element.findall(new.list_type.tag_name)

        for child in children:
            new.value.append(new.list_type.from_xml(child))
        return new

    def to_xml(self):
        element = ET.Element(self.tag_name)
<<<<<<< HEAD
        
        if self.value and len(self.value) > 0:
=======

        if self.value:
>>>>>>> 7af807a8
            for item in self.value:
                if isinstance(item, self.list_type):
                    element.append(item.to_xml())
                else:
                    raise TypeError(
                        f"{type(self).__name__} can only hold objects of type '{self.list_type.__name__}', not '{type(item)}'")

            return element
        
        return None


class VerticesProperty(ElementProperty):
    value_types = (list)

    def __init__(self, tag_name: str = 'Vertices', value=None):
        super().__init__(tag_name, value or [])

    @staticmethod
    def from_xml(element: ET.Element):
        new = VerticesProperty(element.tag, [])
        text = element.text.strip().split('\n')
        if len(text) > 0:
            for line in text:
                coords = line.strip().split(',')
                if not len(coords) == 3:
                    return VerticesProperty.read_value_error(element)

                new.value.append(
                    Vector((float(coords[0]), float(coords[1]), float(coords[2]))))

        return new

    def to_xml(self):
        element = ET.Element(self.tag_name)
        element.text = '\n'
        for vertex in self.value:
            # Should be a list of Vectors
            if not isinstance(vertex, Vector):
                raise TypeError(
                    f"VerticesProperty can only contain Vector objects, not '{type(self.value)}'!")
            for index, component in enumerate(vertex):
                element.text += str(component)
                if index < len(vertex) - 1:
                    element.text += ', '
            element.text += '\n'

        return element


class FlagsProperty(ElementProperty):
    value_types = (list)

    def __init__(self, tag_name: str = 'Flags', value=None):
        super().__init__(tag_name, value or [])

    @staticmethod
    def from_xml(element: ET.Element):
        new = FlagsProperty(element.tag, [])
        if element.text and len(element.text.strip()) > 0:
            text = element.text.replace(' ', '').split(',')
            if not len(text) > 0:
                return FlagsProperty.read_value_error(element)

            for flag in text:
                new.value.append(flag)

        return new

    def to_xml(self):
        element = ET.Element(self.tag_name)
        for item in self.value:
            # Should be a list of strings
            if not isinstance(item, str):
                return TypeError('FlagsProperty can only contain str objects!')

        if len(self.value) > 0:
            element.text = ', '.join(self.value)
        return element


class ValueProperty(ElementProperty):
    value_types = (int, str, bool, float)

    def __init__(self, tag_name: str, value=0):
        super().__init__(tag_name, value)

    @staticmethod
    def from_xml(element: ET.Element):
        if not 'value' in element.attrib:
            ValueError.read_value_error(element)

        return ValueProperty(element.tag, get_str_type(element.get('value')))

    def to_xml(self):
        return ET.Element(self.tag_name, attrib={'value': str(self.value)})<|MERGE_RESOLUTION|>--- conflicted
+++ resolved
@@ -265,13 +265,8 @@
 
     def to_xml(self):
         element = ET.Element(self.tag_name)
-<<<<<<< HEAD
-        
+
         if self.value and len(self.value) > 0:
-=======
-
-        if self.value:
->>>>>>> 7af807a8
             for item in self.value:
                 if isinstance(item, self.list_type):
                     element.append(item.to_xml())
