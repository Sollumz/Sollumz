import bpy
import os
import xml.etree.ElementTree as ET
from mathutils import Vector, Quaternion, Matrix
from bpy_extras.io_utils import ImportHelper
from bpy.props import StringProperty, BoolProperty, EnumProperty
from bpy.types import Operator
import time
import random 
from .tools import cats as Cats

class v_vertex:

    def __init__(self, p, tc, tc1, tc2, tc3, tc4, tc5, c, c1, n, t, bw, bi):
        self.Position = p
        self.TexCoord = tc
        self.TexCoord1 = tc1
        self.TexCoord2 = tc2
        self.TexCoord3 = tc3
        self.TexCoord4 = tc4
        self.TexCoord5 = tc5
        self.Color = c
        self.Color1 = c1
        self.Normal = n
        self.Tangent = t
        self.BlendWeights = bw
        self.BlendIndices = bi

def get_related_texture(texture_dictionary, img_name):

    props = None 
    format = None
    usage = None 
    not_half = False
    hd_split = False
    full = False
    maps_half = False
    
    for t in texture_dictionary:
        tname = t.find("FileName").text 
        if(tname == img_name):
            
            format = t.find("Format").text.split("_")[1] 
            usage = t.find("Usage").text
            uf = t.find("UsageFlags").text
            
            not_half = False
            hd_split = False    
            full = False
            maps_half = False
            x2 = False
            x4 = False
            y4 = False
            x8 = False
            x16 = False 
            x32 = False
            x64 = False
            y64 = False
            x128 = False
            x256 = False
            x512 = False
            y512 = False
            x1024 = False
            y1024 = False
            x2048 = False
            y2048 = False
            embeddedscriptrt = False
            unk19 = False
            unk20 = False
            unk21 = False
            unk24 = False
            
            if("NOT_HALF" in uf):
                not_half = True
            if("HD_SPLIT" in uf):
                hd_split = True
            if("FLAG_FULL" in uf):
                full = True
            if("MAPS_HALF" in uf):
                maps_half = True
            if("X2" in uf):
                x2 = True
            if("X4" in uf):
                x4 = True
            if("Y4" in uf):
                y4 = True
            if("X8" in uf):
                x8 = True
            if("X16" in uf):
                x16 = True
            if("X32" in uf):
                x32 = True
            if("X64" in uf):
                x64 = True
            if("Y64" in uf):
                y64 = True
            if("X128" in uf):
                x128 = True
            if("X256" in uf):
                x256 = True
            if("X512" in uf):
                x512 = True
            if("Y512" in uf):
                y512 = True
            if("X1024" in uf):
                x1024 = True
            if("Y1024" in uf):
                y1024 = True
            if("X2048" in uf):
                x2048 = True
            if("Y2048" in uf):
                y2048 = True
            if("EMBEDDEDSCRIPTRT" in uf):
                embeddedscriptrt = True
            if("UNK19" in uf):
                unk19 = True
            if("UNK20" in uf):
                unk20 = True
            if("UNK21" in uf):
                unk21 = True
            if("UNK24" in uf):
                unk24 = True
            
            
            extra_flags = int(t.find("ExtraFlags").attrib["value"])
            
            props = []
            props.append(format)
            props.append(usage)
            props.append(not_half) 
            props.append(hd_split) 
            props.append(full) 
            props.append(maps_half) 
            props.append(extra_flags)
            props.append(x2)
            props.append(x4)
            props.append(y4)
            props.append(x8)
            props.append(x16)
            props.append(x32)
            props.append(x64)
            props.append(y64)
            props.append(x128)
            props.append(x256)
            props.append(x512)
            props.append(y512)
            props.append(x1024)
            props.append(y1024)
            props.append(x2048)
            props.append(y2048)
            props.append(embeddedscriptrt)
            props.append(unk19)
            props.append(unk20)
            props.append(unk21)
            props.append(unk24)
        
    return props 

def create_material(filepath, td_node, shader):
    params = shader.find("Parameters")
    
    filename = os.path.basename(filepath)[:-8]
    texture_dir = os.path.dirname(os.path.abspath(filepath)) + "\\" + filename + "\\"
    
    texture_dictionary = None
    if(td_node != None):
        texture_dictionary = []
        for i in td_node:
            texture_dictionary.append(i)
    
    shadern = shader.find("FileName").text
    bpy.ops.sollum.createvshader(shadername = shadern)
    mat = bpy.context.scene.last_created_material
    
    nodes = mat.node_tree.nodes 
    for p in params:
        for n in nodes: 
            if(isinstance(n, bpy.types.ShaderNodeTexImage)):
                if(p.attrib["name"] == n.name):
                    texture_pos = p.find("Name")
                    if(hasattr(texture_pos, 'text')):
                        texture_name = texture_pos.text + ".dds" 
                        texture_path = texture_dir + texture_name
                        if(os.path.isfile(texture_dir + texture_name)):
                            img = bpy.data.images.load(texture_path, check_existing=True)
                            n.image = img 

                        #deal with special situations
                        if(p.attrib["name"] == "BumpSampler" and hasattr(n.image, 'colorspace_settings')):
                            n.image.colorspace_settings.name = 'Non-Color'

            elif(isinstance(n, bpy.types.ShaderNodeValue)):
                if(p.attrib["name"].lower() == n.name[:-2].lower()): #remove _X
                    value_key = n.name[-1] #X,Y,Z,W
                    if p.attrib["type"] == "Array":
                        value = p.find("Value").attrib[value_key]
                    else:
                        value = p.attrib[value_key]

                    n.outputs[0].default_value = float(value)      
        
    #assign all embedded texture properties
    #### FIND A BETTER WAY TO DO THIS ####
    if(texture_dictionary != None):
        for node in nodes:
            if(isinstance(node, bpy.types.ShaderNodeTexImage)):
                if(node.image != None):
                    texturepath = node.image.filepath
                    texturename = os.path.basename(texturepath)
                    texture_properties = get_related_texture(texture_dictionary, texturename)
                    if(texture_properties != None):
                        node.embedded = True
                        node.format_type = texture_properties[0] 
                        node.usage = texture_properties[1]
                        node.not_half = texture_properties[2] 
                        node.hd_split = texture_properties[3] 
                        node.flag_full = texture_properties[4] 
                        node.maps_half = texture_properties[5]  
                        node.extra_flags = texture_properties[6] 
                        node.x2 = texture_properties[7] 
                        node.x4 = texture_properties[8] 
                        node.y4 = texture_properties[9] 
                        node.x8 = texture_properties[10] 
                        node.x16 = texture_properties[11] 
                        node.x32 = texture_properties[12] 
                        node.x64 = texture_properties[13] 
                        node.y64 = texture_properties[14] 
                        node.x128 = texture_properties[15] 
                        node.x256 = texture_properties[16] 
                        node.x512 = texture_properties[17] 
                        node.y512 = texture_properties[18] 
                        node.x1024 = texture_properties[19] 
                        node.y1024 = texture_properties[20] 
                        node.x2048 = texture_properties[21] 
                        node.y2048 = texture_properties[22] 
                        node.embeddedscriptrt = texture_properties[23] 
                        node.unk19 = texture_properties[24] 
                        node.unk20 = texture_properties[25]
                        node.unk21 = texture_properties[26]
                        node.unk24 = texture_properties[27]
    
    mat.sollumtype = "GTA" 
    
    return mat

def process_uv(uv):
    u = uv[0]
    v = (uv[1] * -1) + 1.0

    return [u, v]

def create_model(self, context, index_buffer, vertices, filepath, name, bones):

    verts = []
    faces = index_buffer
    normals = []
    texcoords = []
    texcoords1 = []
    texcoords2 = []
    texcoords3 = []
    texcoords4 = []
    texcoords5 = []
    tangents = []
    vcolors = [] 
    vcolors1 = [] 
    blendweights = [] 
    blendindices = [] 

    for v in vertices:
        if(v.Position != None):
            verts.append(Vector((v.Position[0], v.Position[1], v.Position[2])))
        else:
            return None #SHOULD NEVER HAPPEN
        if(v.Normal != None):
            normals.append(v.Normal)
        if(v.TexCoord != None):
            texcoords.append(v.TexCoord)
        if(v.TexCoord1 != None):
            texcoords1.append(v.TexCoord1)
        if(v.TexCoord2 != None):
            texcoords2.append(v.TexCoord2)
        if(v.TexCoord3 != None):
            texcoords3.append(v.TexCoord3)
        if(v.TexCoord4 != None):
            texcoords4.append(v.TexCoord4)
        if(v.TexCoord5 != None):
            texcoords5.append(v.TexCoord5)
        if(v.Tangent != None):
            tangents.append(Vector((v.Tangent[0], v.Tangent[1], v.Tangent[2])))
        if(v.Color != None):
            vcolors.append(v.Color)
        if(v.Color1 != None):
            vcolors1.append(v.Color1)
        if(v.BlendWeights != None):
            blendweights.append(v.BlendWeights)
        if(v.BlendIndices != None):
            blendindices.append(v.BlendIndices)
        
    #create mesh
    mesh = bpy.data.meshes.new("Geometry")
    mesh.from_pydata(verts, [], faces)
    verts_num = mesh.vertices
    mesh.create_normals_split()
    mesh.validate(clean_customdata=False)
    normals_fixed = []
    for l in mesh.loops:
        normals_fixed.append(normals[l.vertex_index])
    
    polygon_count = len(mesh.polygons)
    mesh.polygons.foreach_set("use_smooth", [True] * polygon_count)

    mesh.normals_split_custom_set(normals_fixed)
    mesh.use_auto_smooth = True

    # set uv 
    if(texcoords):
        uv0 = mesh.uv_layers.new()
        uv_layer0 = mesh.uv_layers[0]
        for i in range(len(uv_layer0.data)):
            uv = process_uv(texcoords[mesh.loops[i].vertex_index])
            uv_layer0.data[i].uv = uv 
    if(texcoords1):
        uv1 = mesh.uv_layers.new()
        uv_layer1 = mesh.uv_layers[1]
        for i in range(len(uv_layer1.data)):
            uv = process_uv(texcoords1[mesh.loops[i].vertex_index])
            uv_layer1.data[i].uv = uv 
    if(texcoords2):
        uv2 = mesh.uv_layers.new()
        uv_layer2 = mesh.uv_layers[2]
        for i in range(len(uv_layer2.data)):
            uv = process_uv(texcoords2[mesh.loops[i].vertex_index])
            uv_layer2.data[i].uv = uv 
    if(texcoords3):
        uv3 = mesh.uv_layers.new()
        uv_layer3 = mesh.uv_layers[3]
        for i in range(len(uv_layer3.data)):
            uv = process_uv(texcoords3[mesh.loops[i].vertex_index])
            uv_layer3.data[i].uv = uv 
    if(texcoords4):
        uv4 = mesh.uv_layers.new()
        uv_layer4 = mesh.uv_layers[4]
        for i in range(len(uv_layer4.data)):
            uv = process_uv(texcoords4[mesh.loops[i].vertex_index])
            uv_layer4.data[i].uv = uv 
    if(texcoords5):
        uv5 = mesh.uv_layers.new()
        uv_layer5 = mesh.uv_layers[5]
        for i in range(len(uv_layer5.data)):
            uv = process_uv(texcoords5[mesh.loops[i].vertex_index])
            uv_layer5.data[i].uv = uv 
    
    #set vertex colors 
    if(vcolors):
        clr0 = mesh.vertex_colors.new(name = "Vertex Colors") 
        color_layer = mesh.vertex_colors[0]
        for i in range(len(color_layer.data)):
            rgba = vcolors[mesh.loops[i].vertex_index]
            color_layer.data[i].color = rgba
    if(vcolors1):
        clr1 = mesh.vertex_colors.new(name = "Vertex illumiation") 
        color_layer1 = mesh.vertex_colors[1]
        for i in range(len(color_layer.data)):
            rgba = vcolors1[mesh.loops[i].vertex_index]
            color_layer1.data[i].color = rgba
    
    #set tangents - .tangent is read only so can't set them
    #for poly in mesh.polygons:
        #for idx in poly.loop_indicies:
            #mesh.loops[i].tangent = tangents[i]    

    obj = bpy.data.objects.new(name + ".mesh", mesh)
    
    #load weights
    # 256 - possibly the maximum of bones?
    if (bones != None and len(bones) > 0 and len(blendweights) > 0 and len(verts_num) > 0):
        for i in range(256):
            if (i < len(bones)):
                obj.vertex_groups.new(name=bones[i])
            else:
                obj.vertex_groups.new(name="UNKNOWN_BONE." + str(i))

        for vertex_idx in range(len(verts_num)):
            for i in range(0, 4):
                if (blendweights[vertex_idx][i] > 0.0):
                    obj.vertex_groups[blendindices[vertex_idx][i]].add([vertex_idx], blendweights[vertex_idx][i], "ADD")

        Cats.remove_unused_vertex_groups_of_mesh(obj)

    return obj
    #context.collection.objects.link(obj)

def get_vertices_from_data(layout, v_buffer):
    #find the position of the variable in the vertex layout
    layers = []
    for idx in range(len(layout)):
        layers.append(layout[idx].tag)
        
    vertices = []
    for v in v_buffer:
        position = None
        texcoords = None
        texcoords1 = None
        texcoords2 = None
        texcoords3 = None
        texcoords4 = None
        texcoords5 = None
        color = None
        color1 = None
        normal = None
        tangents = None
        blendw = None
        blendi = None

        tokens = v.split(" " * 3) #each vert value is split by 3 spaces

        if len(tokens) != len(layers):
            print("Incorrect layout data!")

        for i in range(len(tokens)):
            layer = layers[i]
            token = tokens[i]

            if layer == "Position":
                position = list(map(lambda x: float(x), token.split()))
            elif layer == "Normal":
                normal = list(map(lambda x: float(x), token.split()))
            elif layer == "Colour0":
                color = list(map(lambda x: float(x) / 255, token.split()))
            elif layer == "Colour1":
                color1 = list(map(lambda x: float(x) / 255, token.split()))
            elif layer == "TexCoord0":
                texcoords = list(map(lambda x: float(x), token.split()))
            elif layer == "TexCoord1":
                texcoords1 = list(map(lambda x: float(x), token.split()))
            elif layer == "TexCoord2":
                texcoords2 = list(map(lambda x: float(x), token.split()))
            elif layer == "TexCoord3":
                texcoords3 = list(map(lambda x: float(x), token.split()))
            elif layer == "TexCoord4":
                texcoords4 = list(map(lambda x: float(x), token.split()))
            elif layer == "TexCoord5":
                texcoords5 = list(map(lambda x: float(x), token.split()))
            elif layer == "Tangent":
                tangents = list(map(lambda x: float(x), token.split()))
            elif layer == "BlendWeights":
                blendw = list(map(lambda x: float(x) / 255, token.split()))
            elif layer == "BlendIndices":
                blendi = list(map(lambda x: int(x), token.split()))

        vertices.append(v_vertex(position, texcoords, texcoords1, texcoords2, texcoords3, texcoords4, texcoords5, color, color1, normal, tangents, blendw, blendi))

    return vertices

def read_model_info(self, context, filepath, model, shaders, name, bones):
    
    v_buffer = []
    i_buffer = []
    shader_index = 0

    shader_index = int(model.find("ShaderIndex").attrib["value"])
    vb = model.find("VertexBuffer")
    v_buffer = map(lambda line : line.strip(), vb[2].text.strip().split("\n"))

    ib = model.find("IndexBuffer")
    i_buffer = ib[0].text.strip().replace("\n", "").split()

    vertices = get_vertices_from_data(vb.find("Layout"), v_buffer)

    i_buf = []
    for num in i_buffer:
        i_buf.append(int(num))

    index_buffer = [i_buf[i * 3:(i + 1) * 3] for i in range((len(i_buf) + 3 - 1) // 3 )] #split index buffer into 3s for each triangle

    # this is for the rare cases that model with no bone but have weights
    if (bones == None):
        boneids = model.find("BoneIDs")
        if (boneids != None):
            boneids = boneids.text.split(", ")
            bones = []
            for id in boneids:
                bones.append("UNKNOWN_BONE." + id)

    obj = create_model(self, context, index_buffer, vertices, filepath, name, bones) #supply shaderindex into texturepaths because the shaders are always in order
    
    obj.data.materials.append(shaders[shader_index])
    return obj

def read_shader_info(self, context, filepath, shd_node, td_node):
    
    shaders = []
    
    for shader in shd_node:
        mat = create_material(filepath, td_node, shader)
        shaders.append(mat)
        
    return shaders

def read_drawable_models(self, context, filepath, root, name, shaders, key, bones):

    for shader in shaders: 
        print(shader.name)

    dm_node = root.find("DrawableModels" + key)
    drawable_models = []
    rm_nodes = []
    drawable_objects = []

    for dm in dm_node:
        drawable_models.append(dm)
        render_mask = int(dm.find("RenderMask").attrib["value"])
        
        g_node = []
        for geo_node in dm.iter('Geometries'):
            g_node = geo_node
            
        models = []
        for model in g_node:
            models.append(model)
        
        idx = 0
        for model in models:
            d_obj = read_model_info(self, context, filepath, model, shaders, name, bones)
            
            #set sollum properties 
            d_obj.sollumtype = "Geometry"
            d_obj.level_of_detail = key
            d_obj.mask = render_mask
            
            drawable_objects.append(d_obj)
            idx += 1
        
    return drawable_objects

def read_bones(self, context, filepath, root):

    skeleton_node = root.find("Skeleton")
    if (skeleton_node == None):
        return None, None

    bones = []
    bones_tag = []
    flags_list = []
    # LimitRotation and Unk0 have their special meanings, can be deduced if needed when exporting
    flags_restricted = set(["LimitRotation", "Unk0"])
    drawable_name = root.find("Name").text
    bones_node = skeleton_node.find("Bones")
    armature = context.object
    bpy.ops.object.mode_set(mode='EDIT')

    for bones_item in bones_node:
        name_item = bones_item.find("Name")
        tag_item = bones_item.find("Tag")
        parentindex_item = bones_item.find("ParentIndex")
        flags_item = bones_item.find("Flags")
        translation_item = bones_item.find("Translation")
        rotation_item = bones_item.find("Rotation")
        scale_item = bones_item.find("Scale")

        quaternion = Quaternion()
        quaternion.w = float(rotation_item.attrib["w"])
        quaternion.x = float(rotation_item.attrib["x"])
        quaternion.y = float(rotation_item.attrib["y"])
        quaternion.z = float(rotation_item.attrib["z"])
        mat_rot = quaternion.to_matrix().to_4x4()

        trans = Vector()
        trans.x = float(translation_item.attrib["x"])
        trans.y = float(translation_item.attrib["y"])
        trans.z = float(translation_item.attrib["z"])
        mat_loc = Matrix.Translation(trans)

        scale = Vector()
        scale.x = float(scale_item.attrib["x"])
        scale.y = float(scale_item.attrib["y"])
        scale.z = float(scale_item.attrib["z"])
        mat_sca = Matrix.Scale(1, 4, scale)

        edit_bone = armature.data.edit_bones.new(name_item.text)
        # edit_bone.bone_id = int(bone_tag.attrib["value"])
        if parentindex_item.attrib["value"] != "-1":
            edit_bone.parent = armature.data.edit_bones[int(parentindex_item.attrib["value"])]

        # https://github.com/LendoK/Blender_GTA_V_model_importer/blob/master/importer.py
        edit_bone.head = (0,0,0)
        edit_bone.tail = (0,0.05,0)
<<<<<<< HEAD
        edit_bone.matrix = mat_loc @ mat_rot @ mat_sca
=======
        edit_bone.matrix = matrix
        edit_bone.translate(trans)
        edit_bone["BONE_TAG"] = bone_node.find("Tag").get('value')
>>>>>>> e1421f35
        if edit_bone.parent != None:
            edit_bone.matrix = edit_bone.parent.matrix @ edit_bone.matrix

        if (flags_item != None and flags_item.text != None):
            flags = flags_item.text.strip().split(", ")
            flags_list.append(flags)

        # build a bones lookup table
        bones.append(name_item.text)
        bones_tag.append(int(tag_item.attrib["value"]))

    bpy.ops.object.mode_set(mode='POSE')

    for i in range(len(bones)):
        armature.pose.bones[i].bone_properties.tag = bones_tag[i]
        for _flag in flags_list[i]:
            if (_flag in flags_restricted):
                continue

            flag = armature.pose.bones[i].bone_properties.flags.add()
            flag.name = _flag

    bpy.ops.object.mode_set(mode='OBJECT')
    return bones, drawable_name

def read_ydr_shaders(self, context, filepath, root):
    shd_group = root.find("ShaderGroup")

    if not shd_group:
        return None

    shd_node = shd_group.find("Shaders")
    td_node = shd_group.find("TextureDictionary")  

    shaders = read_shader_info(self, context, filepath, shd_node, td_node)
    return shaders

def read_ydr_xml(self, context, filepath, root, shaders, bones=None):

    fname = os.path.basename(filepath)
    name = fname[:-8] #removes file extension

    model_name = root.find("Name").text

    if model_name == None:
        model_name = name

    # ydd specific, if bones are found then don't do that all over again
    if (bones == None):
        bones = read_bones(self, context, filepath, root)[0]

    #get objects from drawable info
    high_objects = []
    med_objects = []
    low_objects = []
    
    if(root.find("DrawableModelsHigh") != None):
        high_objects = read_drawable_models(self, context, filepath, root, model_name, shaders, "High", bones)
    if(root.find("DrawableModelsMedium") != None):
        med_objects = read_drawable_models(self, context, filepath, root, model_name, shaders, "Medium", bones)
    if(root.find("DrawableModelsLow") != None):
        low_objects = read_drawable_models(self, context, filepath, root, model_name, shaders, "Low", bones)

    all_objects = []
    for o in high_objects:
        all_objects.append(o)
    for o in med_objects:
        all_objects.append(o)
    for o in low_objects:
        all_objects.append(o)
    return all_objects

def read_ydd_xml(self, context, filepath, root):

    all_objects = []
    bones = None
    drawable_with_bones_name = None

    # we need to get the name of that particular drawable and its bones before loading other data
    for ydr in root:
        bones, drawable_with_bones_name = read_bones(self, context, filepath, ydr)
        if (drawable_with_bones_name != None):
            break

    for ydr in root:
        shaders = read_ydr_shaders(self, context, filepath, ydr)
        allobjs = read_ydr_xml(self, context, filepath, ydr, shaders, bones)
        all_objects.append(allobjs)

    return all_objects, drawable_with_bones_name

class ImportYDR(Operator, ImportHelper):
    """This appears in the tooltip of the operator and in the generated docs"""
    bl_idname = "importxml.ydr"  # important since its how bpy.ops.import_test.some_data is constructed
    bl_label = "Import Ydr"

    # ImportHelper mixin class uses this
    filename_ext = ".ydr.xml"

    filter_glob: StringProperty(
        default="*.ydr.xml",
        options={'HIDDEN'},
        maxlen=255,  # Max internal buffer length, longer would be clamped.
    )

    def execute(self, context):
        start = time.time()
        
        tree = ET.parse(self.filepath)
        root = tree.getroot()

        name = os.path.basename(self.filepath)[:-8]
        armature = bpy.data.armatures.new(name + ".skel")
        vmodel_obj = bpy.data.objects.new(name, armature)
        context.scene.collection.objects.link(vmodel_obj)
        context.view_layer.objects.active = vmodel_obj

        shaders = read_ydr_shaders(self, context, self.filepath, root)
        ydr_objs = read_ydr_xml(self, context, self.filepath, root, shaders)

        for obj in ydr_objs:
            context.scene.collection.objects.link(obj)
            obj.parent = vmodel_obj
            mod = obj.modifiers.new("Armature", 'ARMATURE')
            mod.object = vmodel_obj

        #set sollum properties 
        dd_high = float(root.find("LodDistHigh").attrib["value"])
        dd_med = float(root.find("LodDistMed").attrib["value"])
        dd_low = float(root.find("LodDistLow").attrib["value"])
        dd_vlow = float(root.find("LodDistVlow").attrib["value"])
        
        vmodel_obj.sollumtype = "Drawable"
        vmodel_obj.drawble_distance_high = dd_high 
        vmodel_obj.drawble_distance_medium = dd_med
        vmodel_obj.drawble_distance_low = dd_low
        vmodel_obj.drawble_distance_vlow = dd_vlow

        finished = time.time()
        
        difference = finished - start
        
        print("start time: " + str(start))
        print("end time: " + str(finished))
        print("difference in seconds: " + str(difference))
        print("difference in milliseconds: " + str(difference * 1000))
                
        return {'FINISHED'}

class ImportYDD(Operator, ImportHelper):
    """This appears in the tooltip of the operator and in the generated docs"""
    bl_idname = "importxml.ydd"  # important since its how bpy.ops.import_test.some_data is constructed
    bl_label = "Import Ydd"

    # ImportHelper mixin class uses this
    filename_ext = ".ydd.xml"

    filter_glob: StringProperty(
        default="*.ydd.xml",
        options={'HIDDEN'},
        maxlen=255,  # Max internal buffer length, longer would be clamped.
    )

    def execute(self, context):
        start = time.time()

        tree = ET.parse(self.filepath)
        root = tree.getroot()

        name = os.path.basename(self.filepath)[:-8]
        vmodels = []
        # bones are shared in single ydd however they still have to be placed under a paticular drawable
        # temp armature, to be merged
        armature_temp = bpy.data.armatures.new("ARMATURE_TEMP")
        armature_temp_obj = bpy.data.objects.new("ARMATURE_TEMP", armature_temp)
        context.scene.collection.objects.link(armature_temp_obj)
        context.view_layer.objects.active = armature_temp_obj

        drawable_with_bones_name = None
        armature_with_bones_obj = None

        mod_objs = []
        ydd_objs, drawable_with_bones_name = read_ydd_xml(self, context, self.filepath, root)
        for ydd in ydd_objs:
            drawable_name = ydd[0].name.split('.')[0]
            armature = bpy.data.armatures.new(drawable_name + ".skel")
            # mesh has "_mesh" at the end of its name, so remove that for the parented armature
            vmodel_obj = bpy.data.objects.new(drawable_name, armature)
            context.scene.collection.objects.link(vmodel_obj)
            if (armature_with_bones_obj == None and drawable_with_bones_name != None and vmodel_obj.name.split('.')[0] == drawable_with_bones_name):
                armature_with_bones_obj = vmodel_obj

            for obj in ydd:
                context.scene.collection.objects.link(obj)
                obj.parent = vmodel_obj
                mod_objs.append(obj)
                
            vmodels.append(vmodel_obj)

        vmodel_dict_obj = bpy.data.objects.new(name, None)
        for vmodel in vmodels:
            vmodel.parent = vmodel_dict_obj

        context.scene.collection.objects.link(vmodel_dict_obj)

        if (armature_with_bones_obj != None):
            for obj in mod_objs:
                mod = obj.modifiers.new("Armature", 'ARMATURE')
                mod.object = armature_with_bones_obj

            bpy.ops.object.select_all(action='DESELECT')
            armature_temp_obj.select_set(True)
            armature_with_bones_obj.select_set(True)
            context.view_layer.objects.active = armature_with_bones_obj
            bpy.ops.object.join()
        else:
            bpy.data.objects.remove(armature_temp_obj, do_unlink=True)

        finished = time.time()
        
        difference = finished - start
        
        print("start time: " + str(start))
        print("end time: " + str(finished))
        print("difference in seconds: " + str(difference))
        print("difference in milliseconds: " + str(difference * 1000))

        return {'FINISHED'}


# Only needed if you want to add into a dynamic menu
def menu_func_import_ydr(self, context):
    self.layout.operator(ImportYDR.bl_idname, text="Ydr (.ydr.xml)")
# Only needed if you want to add into a dynamic menu
def menu_func_import_ydd(self, context):
    self.layout.operator(ImportYDD.bl_idname, text="Ydd (.ydd.xml)")

def register():
    bpy.utils.register_class(ImportYDR)
    bpy.types.TOPBAR_MT_file_import.append(menu_func_import_ydr)
    bpy.utils.register_class(ImportYDD)
    bpy.types.TOPBAR_MT_file_import.append(menu_func_import_ydd)

def unregister():
    bpy.utils.unregister_class(ImportYDR)
    bpy.types.TOPBAR_MT_file_import.remove(menu_func_import_ydr)
    bpy.utils.unregister_class(ImportYDD)
    bpy.types.TOPBAR_MT_file_import.remove(menu_func_import_ydd)<|MERGE_RESOLUTION|>--- conflicted
+++ resolved
@@ -1,7 +1,7 @@
 import bpy
 import os
 import xml.etree.ElementTree as ET
-from mathutils import Vector, Quaternion, Matrix
+from mathutils import Vector, Quaternion
 from bpy_extras.io_utils import ImportHelper
 from bpy.props import StringProperty, BoolProperty, EnumProperty
 from bpy.types import Operator
@@ -157,6 +157,7 @@
     return props 
 
 def create_material(filepath, td_node, shader):
+    
     params = shader.find("Parameters")
     
     filename = os.path.basename(filepath)[:-8]
@@ -181,6 +182,7 @@
                     if(hasattr(texture_pos, 'text')):
                         texture_name = texture_pos.text + ".dds" 
                         texture_path = texture_dir + texture_name
+                        n.texture_name = texture_name
                         if(os.path.isfile(texture_dir + texture_name)):
                             img = bpy.data.images.load(texture_path, check_existing=True)
                             n.image = img 
@@ -499,9 +501,6 @@
 
 def read_drawable_models(self, context, filepath, root, name, shaders, key, bones):
 
-    for shader in shaders: 
-        print(shader.name)
-
     dm_node = root.find("DrawableModels" + key)
     drawable_models = []
     rm_nodes = []
@@ -540,79 +539,44 @@
         return None, None
 
     bones = []
-    bones_tag = []
-    flags_list = []
-    # LimitRotation and Unk0 have their special meanings, can be deduced if needed when exporting
-    flags_restricted = set(["LimitRotation", "Unk0"])
     drawable_name = root.find("Name").text
     bones_node = skeleton_node.find("Bones")
-    armature = context.object
+    armature = context.object.data
     bpy.ops.object.mode_set(mode='EDIT')
 
-    for bones_item in bones_node:
-        name_item = bones_item.find("Name")
-        tag_item = bones_item.find("Tag")
-        parentindex_item = bones_item.find("ParentIndex")
-        flags_item = bones_item.find("Flags")
-        translation_item = bones_item.find("Translation")
-        rotation_item = bones_item.find("Rotation")
-        scale_item = bones_item.find("Scale")
+    for bone_node in bones_node:
+        bone_name = bone_node.find("Name")
+        bone_parentindex = bone_node.find("ParentIndex")
+        bone_translation = bone_node.find("Translation")
+        bone_rotation = bone_node.find("Rotation")
 
         quaternion = Quaternion()
-        quaternion.w = float(rotation_item.attrib["w"])
-        quaternion.x = float(rotation_item.attrib["x"])
-        quaternion.y = float(rotation_item.attrib["y"])
-        quaternion.z = float(rotation_item.attrib["z"])
-        mat_rot = quaternion.to_matrix().to_4x4()
+        quaternion.w = float(bone_rotation.attrib["w"])
+        quaternion.x = float(bone_rotation.attrib["x"])
+        quaternion.y = float(bone_rotation.attrib["y"])
+        quaternion.z = float(bone_rotation.attrib["z"])
+        matrix = quaternion.to_matrix().to_4x4()
 
         trans = Vector()
-        trans.x = float(translation_item.attrib["x"])
-        trans.y = float(translation_item.attrib["y"])
-        trans.z = float(translation_item.attrib["z"])
-        mat_loc = Matrix.Translation(trans)
-
-        scale = Vector()
-        scale.x = float(scale_item.attrib["x"])
-        scale.y = float(scale_item.attrib["y"])
-        scale.z = float(scale_item.attrib["z"])
-        mat_sca = Matrix.Scale(1, 4, scale)
-
-        edit_bone = armature.data.edit_bones.new(name_item.text)
-        # edit_bone.bone_id = int(bone_tag.attrib["value"])
-        if parentindex_item.attrib["value"] != "-1":
-            edit_bone.parent = armature.data.edit_bones[int(parentindex_item.attrib["value"])]
+        trans.x = float(bone_translation.attrib["x"])
+        trans.y = float(bone_translation.attrib["y"])
+        trans.z = float(bone_translation.attrib["z"])
+
+        edit_bone = armature.edit_bones.new(bone_name.text)
+        if bone_parentindex.attrib["value"] != "-1":
+            edit_bone.parent = armature.edit_bones[int(bone_parentindex.attrib["value"])]
 
         # https://github.com/LendoK/Blender_GTA_V_model_importer/blob/master/importer.py
         edit_bone.head = (0,0,0)
         edit_bone.tail = (0,0.05,0)
-<<<<<<< HEAD
-        edit_bone.matrix = mat_loc @ mat_rot @ mat_sca
-=======
         edit_bone.matrix = matrix
         edit_bone.translate(trans)
         edit_bone["BONE_TAG"] = bone_node.find("Tag").get('value')
->>>>>>> e1421f35
         if edit_bone.parent != None:
             edit_bone.matrix = edit_bone.parent.matrix @ edit_bone.matrix
 
-        if (flags_item != None and flags_item.text != None):
-            flags = flags_item.text.strip().split(", ")
-            flags_list.append(flags)
-
         # build a bones lookup table
-        bones.append(name_item.text)
-        bones_tag.append(int(tag_item.attrib["value"]))
-
-    bpy.ops.object.mode_set(mode='POSE')
-
-    for i in range(len(bones)):
-        armature.pose.bones[i].bone_properties.tag = bones_tag[i]
-        for _flag in flags_list[i]:
-            if (_flag in flags_restricted):
-                continue
-
-            flag = armature.pose.bones[i].bone_properties.flags.add()
-            flag.name = _flag
+        bones.append(bone_name.text)
 
     bpy.ops.object.mode_set(mode='OBJECT')
     return bones, drawable_name
